--- conflicted
+++ resolved
@@ -43,12 +43,7 @@
         ${SBS_BASE}/src/shared/drivers/runcam/Runcam.cpp
         ${SBS_BASE}/src/shared/drivers/servo/Servo.cpp
         ${SBS_BASE}/src/shared/drivers/spi/SPITransaction.cpp
-<<<<<<< HEAD
-=======
-        ${SBS_BASE}/src/shared/drivers/Xbee/APIFrameParser.cpp
-        ${SBS_BASE}/src/shared/drivers/Xbee/Xbee.cpp
         ${SBS_BASE}/src/shared/drivers/SX1278/SX1278.cpp
->>>>>>> 190b06ae
 
         # Events
         ${SBS_BASE}/src/shared/events/EventBroker.cpp
