# Copyright (c) 2021 Skyward Experimental Rocketry
# Authors: Damiano Amatruda
#
# Permission is hereby granted, free of charge, to any person obtaining a copy
# of this software and associated documentation files (the "Software"), to deal
# in the Software without restriction, including without limitation the rights
# to use, copy, modify, merge, publish, distribute, sublicense, and/or sell
# copies of the Software, and to permit persons to whom the Software is
# furnished to do so, subject to the following conditions:
#
# The above copyright notice and this permission notice shall be included in
# all copies or substantial portions of the Software.
#
# THE SOFTWARE IS PROVIDED "AS IS", WITHOUT WARRANTY OF ANY KIND, EXPRESS OR
# IMPLIED, INCLUDING BUT NOT LIMITED TO THE WARRANTIES OF MERCHANTABILITY,
# FITNESS FOR A PARTICULAR PURPOSE AND NONINFRINGEMENT.  IN NO EVENT SHALL THE
# AUTHORS OR COPYRIGHT HOLDERS BE LIABLE FOR ANY CLAIM, DAMAGES OR OTHER
# LIABILITY, WHETHER IN AN ACTION OF CONTRACT, TORT OR OTHERWISE, ARISING FROM,
# OUT OF OR IN CONNECTION WITH THE SOFTWARE OR THE USE OR OTHER DEALINGS IN
# THE SOFTWARE.

include(dependencies)

include(boardcore-host)

foreach(OPT_BOARD ${BOARDS})
    set(BOARDCORE_LIBRARY boardcore-${OPT_BOARD})
    add_library(${BOARDCORE_LIBRARY} STATIC EXCLUDE_FROM_ALL
        # Debug
        ${SBS_BASE}/src/shared/Debug.cpp
        ${SBS_BASE}/src/shared/diagnostic/CpuMeter.cpp
        ${SBS_BASE}/src/shared/diagnostic/PrintLogger.cpp

        # Drivers
        ${SBS_BASE}/src/shared/drivers/adc/InternalADC.cpp
        ${SBS_BASE}/src/shared/drivers/canbus/CanBus.cpp
        ${SBS_BASE}/src/shared/drivers/canbus/CanInterrupt.cpp
        ${SBS_BASE}/src/shared/drivers/canbus/CanManager.cpp
        ${SBS_BASE}/src/shared/drivers/gamma868/Gamma868.cpp
        ${SBS_BASE}/src/shared/drivers/gps/ublox/UbloxGPS.cpp
        ${SBS_BASE}/src/shared/drivers/hbridge/HBridge.cpp
        ${SBS_BASE}/src/shared/drivers/i2c/stm32f2_f4_i2c.cpp
        ${SBS_BASE}/src/shared/drivers/interrupt/external_interrupts.cpp
        ${SBS_BASE}/src/shared/drivers/pwm/pwm.cpp
        ${SBS_BASE}/src/shared/drivers/servo/servo.cpp
        ${SBS_BASE}/src/shared/drivers/spi/SPITransaction.cpp
        ${SBS_BASE}/src/shared/drivers/Xbee/APIFrameParser.cpp
        ${SBS_BASE}/src/shared/drivers/Xbee/Xbee.cpp

        # Events
        ${SBS_BASE}/src/shared/events/EventBroker.cpp

        # Logger
        ${SBS_BASE}/src/shared/logger/Logger.cpp

        # Math
        ${SBS_BASE}/src/shared/math/Matrix.cpp
        ${SBS_BASE}/src/shared/math/SkyQuaternion.cpp
        ${SBS_BASE}/src/shared/math/Stats.cpp

        # Scheduler
        ${SBS_BASE}/src/shared/scheduler/TaskScheduler.cpp

        # Sensors
        ${SBS_BASE}/src/shared/sensors/BME280/BME280.cpp
        ${SBS_BASE}/src/shared/sensors/BMX160/BMX160.cpp
        ${SBS_BASE}/src/shared/sensors/BMX160/BMX160WithCorrection.cpp
        ${SBS_BASE}/src/shared/sensors/calibration/SensorDataExtra.cpp
        ${SBS_BASE}/src/shared/sensors/MPU9250/MPU9250.cpp
        ${SBS_BASE}/src/shared/sensors/MS5803/MS5803.cpp
        ${SBS_BASE}/src/shared/sensors/SensorManager.cpp
        ${SBS_BASE}/src/shared/sensors/SensorSampler.cpp
<<<<<<< HEAD
        ${SBS_BASE}/src/shared/sensors/ADS1118/ADS1118.cpp
        ${SBS_BASE}/src/shared/sensors/ADS131M04/ADS131M04.cpp
        ${SBS_BASE}/src/shared/sensors/ADS131M04/ADS131M04HighFreq.cpp
=======
        ${SBS_BASE}/src/shared/sensors/MAX6675/MAX6675.cpp
>>>>>>> a94d47c0

        # Timer
        ${SBS_BASE}/src/shared/drivers/timer/TimestampTimer.cpp

        # AeroUtils
        ${SBS_BASE}/src/shared/utils/aero/AeroUtils.cpp

        # TestUtils
        ${SBS_BASE}/src/shared/utils/testutils/TestHelper.cpp
    )
    add_library(SkywardBoardcore::Boardcore-${OPT_BOARD} ALIAS ${BOARDCORE_LIBRARY})
    target_include_directories(${BOARDCORE_LIBRARY} PUBLIC ${SBS_BASE}/src/shared)
    target_link_libraries(${BOARDCORE_LIBRARY} PUBLIC
        Miosix::Miosix-${OPT_BOARD}
        Mxgui::Mxgui-${OPT_BOARD}
        TSCPP::TSCPP
        Eigen3::Eigen
        fmt::fmt-header-only
        Catch2::Catch2
        Mavlink::Mavlink
    )
endforeach()<|MERGE_RESOLUTION|>--- conflicted
+++ resolved
@@ -70,13 +70,10 @@
         ${SBS_BASE}/src/shared/sensors/MS5803/MS5803.cpp
         ${SBS_BASE}/src/shared/sensors/SensorManager.cpp
         ${SBS_BASE}/src/shared/sensors/SensorSampler.cpp
-<<<<<<< HEAD
+        ${SBS_BASE}/src/shared/sensors/MAX6675/MAX6675.cpp
         ${SBS_BASE}/src/shared/sensors/ADS1118/ADS1118.cpp
         ${SBS_BASE}/src/shared/sensors/ADS131M04/ADS131M04.cpp
         ${SBS_BASE}/src/shared/sensors/ADS131M04/ADS131M04HighFreq.cpp
-=======
-        ${SBS_BASE}/src/shared/sensors/MAX6675/MAX6675.cpp
->>>>>>> a94d47c0
 
         # Timer
         ${SBS_BASE}/src/shared/drivers/timer/TimestampTimer.cpp
