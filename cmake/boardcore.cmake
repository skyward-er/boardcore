# Copyright (c) 2021 Skyward Experimental Rocketry
# Authors: Damiano Amatruda
#
# Permission is hereby granted, free of charge, to any person obtaining a copy
# of this software and associated documentation files (the "Software"), to deal
# in the Software without restriction, including without limitation the rights
# to use, copy, modify, merge, publish, distribute, sublicense, and/or sell
# copies of the Software, and to permit persons to whom the Software is
# furnished to do so, subject to the following conditions:
#
# The above copyright notice and this permission notice shall be included in
# all copies or substantial portions of the Software.
#
# THE SOFTWARE IS PROVIDED "AS IS", WITHOUT WARRANTY OF ANY KIND, EXPRESS OR
# IMPLIED, INCLUDING BUT NOT LIMITED TO THE WARRANTIES OF MERCHANTABILITY,
# FITNESS FOR A PARTICULAR PURPOSE AND NONINFRINGEMENT.  IN NO EVENT SHALL THE
# AUTHORS OR COPYRIGHT HOLDERS BE LIABLE FOR ANY CLAIM, DAMAGES OR OTHER
# LIABILITY, WHETHER IN AN ACTION OF CONTRACT, TORT OR OTHERWISE, ARISING FROM,
# OUT OF OR IN CONNECTION WITH THE SOFTWARE OR THE USE OR OTHER DEALINGS IN
# THE SOFTWARE.

include(dependencies)

include(boardcore-host)

foreach(OPT_BOARD ${BOARDS})
    set(BOARDCORE_LIBRARY boardcore-${OPT_BOARD})
    add_library(${BOARDCORE_LIBRARY} STATIC EXCLUDE_FROM_ALL
        # Debug
        ${SBS_BASE}/src/shared/utils/Debug.cpp
        ${SBS_BASE}/src/shared/diagnostic/CpuMeter.cpp
        ${SBS_BASE}/src/shared/diagnostic/PrintLogger.cpp

        # Drivers
        ${SBS_BASE}/src/shared/drivers/adc/InternalADC.cpp
        ${SBS_BASE}/src/shared/drivers/canbus/Canbus.cpp
        ${SBS_BASE}/src/shared/drivers/canbus/CanInterrupt.cpp
        ${SBS_BASE}/src/shared/drivers/hbridge/HBridge.cpp
        ${SBS_BASE}/src/shared/drivers/i2c/stm32f2_f4_i2c.cpp
        ${SBS_BASE}/src/shared/drivers/interrupt/external_interrupts.cpp
        ${SBS_BASE}/src/shared/drivers/timer/PWM.cpp
        ${SBS_BASE}/src/shared/drivers/timer/TimestampTimer.cpp
        ${SBS_BASE}/src/shared/drivers/runcam/Runcam.cpp
        ${SBS_BASE}/src/shared/drivers/servo/Servo.cpp
        ${SBS_BASE}/src/shared/drivers/spi/SPITransaction.cpp
<<<<<<< HEAD
        ${SBS_BASE}/src/shared/radio/SX1278/SX1278.cpp
=======
>>>>>>> 6828dfb9

        # Events
        ${SBS_BASE}/src/shared/events/EventBroker.cpp

        # Logger
        ${SBS_BASE}/src/shared/logger/Logger.cpp

        # Math
        ${SBS_BASE}/src/shared/math/Matrix.cpp
        ${SBS_BASE}/src/shared/math/SkyQuaternion.cpp
        ${SBS_BASE}/src/shared/math/Stats.cpp

        # Radio
        ${SBS_BASE}/src/shared/radio/gamma868/Gamma868.cpp
        ${SBS_BASE}/src/shared/radio/Xbee/APIFrameParser.cpp
        ${SBS_BASE}/src/shared/radio/Xbee/Xbee.cpp
        ${SBS_BASE}/src/shared/radio/SX1278/SX1278.cpp

        # Scheduler
        ${SBS_BASE}/src/shared/scheduler/TaskScheduler.cpp

        # Sensors
        ${SBS_BASE}/src/shared/sensors/ADS1118/ADS1118.cpp
        ${SBS_BASE}/src/shared/sensors/ADS131M04/ADS131M04.cpp
        ${SBS_BASE}/src/shared/sensors/ADS131M04/ADS131M04HighFreq.cpp
        ${SBS_BASE}/src/shared/sensors/BME280/BME280.cpp
        ${SBS_BASE}/src/shared/sensors/BMP280/BMP280.cpp
        ${SBS_BASE}/src/shared/sensors/BMX160/BMX160.cpp
        ${SBS_BASE}/src/shared/sensors/BMX160/BMX160WithCorrection.cpp
        ${SBS_BASE}/src/shared/sensors/calibration/SensorDataExtra.cpp
        ${SBS_BASE}/src/shared/sensors/MAX6675/MAX6675.cpp
        ${SBS_BASE}/src/shared/sensors/MBLoadCell/MBLoadCell.cpp
        ${SBS_BASE}/src/shared/sensors/MPU9250/MPU9250.cpp
        ${SBS_BASE}/src/shared/sensors/MS5803/MS5803.cpp
        ${SBS_BASE}/src/shared/sensors/SensorManager.cpp
        ${SBS_BASE}/src/shared/sensors/SensorSampler.cpp
        ${SBS_BASE}/src/shared/sensors/UbloxGPS/UbloxGPS.cpp
        ${SBS_BASE}/src/shared/sensors/VN100/VN100.cpp

        # AeroUtils
        ${SBS_BASE}/src/shared/utils/aero/AeroUtils.cpp

        # TestUtils
        ${SBS_BASE}/src/shared/utils/testutils/TestHelper.cpp
    )
    add_library(SkywardBoardcore::Boardcore-${OPT_BOARD} ALIAS ${BOARDCORE_LIBRARY})
    target_include_directories(${BOARDCORE_LIBRARY} PUBLIC ${SBS_BASE}/src/shared)
    target_link_libraries(${BOARDCORE_LIBRARY} PUBLIC
        Miosix::Miosix-${OPT_BOARD}
        Mxgui::Mxgui-${OPT_BOARD}
        TSCPP::TSCPP
        Eigen3::Eigen
        fmt::fmt-header-only
        Catch2::Catch2
        Mavlink::Mavlink
    )
endforeach()<|MERGE_RESOLUTION|>--- conflicted
+++ resolved
@@ -43,10 +43,6 @@
         ${SBS_BASE}/src/shared/drivers/runcam/Runcam.cpp
         ${SBS_BASE}/src/shared/drivers/servo/Servo.cpp
         ${SBS_BASE}/src/shared/drivers/spi/SPITransaction.cpp
-<<<<<<< HEAD
-        ${SBS_BASE}/src/shared/radio/SX1278/SX1278.cpp
-=======
->>>>>>> 6828dfb9
 
         # Events
         ${SBS_BASE}/src/shared/events/EventBroker.cpp
