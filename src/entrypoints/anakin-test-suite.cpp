/* Copyright (c) 2015-2016 Skyward Experimental Rocketry
 * Authors: Alain Carlucci, Matteo Piazzolla
 * 
 * Permission is hereby granted, free of charge, to any person obtaining a copy
 * of this software and associated documentation files (the "Software"), to deal
 * in the Software without restriction, including without limitation the rights
 * to use, copy, modify, merge, publish, distribute, sublicense, and/or sell
 * copies of the Software, and to permit persons to whom the Software is
 * furnished to do so, subject to the following conditions:
 * 
 * The above copyright notice and this permission notice shall be included in
 * all copies or substantial portions of the Software.
 * 
 * THE SOFTWARE IS PROVIDED "AS IS", WITHOUT WARRANTY OF ANY KIND, EXPRESS OR
 * IMPLIED, INCLUDING BUT NOT LIMITED TO THE WARRANTIES OF MERCHANTABILITY,
 * FITNESS FOR A PARTICULAR PURPOSE AND NONINFRINGEMENT.  IN NO EVENT SHALL THE
 * AUTHORS OR COPYRIGHT HOLDERS BE LIABLE FOR ANY CLAIM, DAMAGES OR OTHER
 * LIABILITY, WHETHER IN AN ACTION OF CONTRACT, TORT OR OTHERWISE, ARISING FROM,
 * OUT OF OR IN CONNECTION WITH THE SOFTWARE OR THE USE OR OTHER DEALINGS IN
 * THE SOFTWARE.
 */

#include <Common.h>
#include <BusTemplate.h>
<<<<<<< HEAD
#include <canbus/CanManager.h>
#include <canbus/CanSocket.h>
#include <canbus/CanUtils.h>
#include "src/shared/sensors/MS580301BA07.h"
=======
>>>>>>> 846ec737

using namespace miosix;

#define SENSOR(NAME,CSPORT,CSPIN) \
    typedef Gpio<GPIO ## CSPORT ## _BASE, CSPIN> CS_ ## NAME; \
    typedef ProtocolSPI < busSPI1, CS_ ## NAME > spi ## NAME

#define READ(NAME, ID) spi ## NAME::read(ID)
#define TEST(NAME, REG, REF) test_and_print(#NAME, REG, READ(NAME, REG), REF)

<<<<<<< HEAD
//#define DO_ENDLESS_CANBUS_TEST 
#ifndef BOARDNAME
    #define BOARDNAME "UNKNOWN"
#endif

static const uint8_t CAN_MYID = 0x49;

=======
>>>>>>> 846ec737
// SPI1 
typedef Gpio<GPIOA_BASE, 5> GpioSck;
typedef Gpio<GPIOA_BASE, 6> GpioMiso;
typedef Gpio<GPIOA_BASE, 7> GpioMosi;
typedef BusSPI < 1, GpioMosi, GpioMiso, GpioSck> busSPI1;

// Here's the list of SPI sensors that should be tested
//    | NAME      | CSPORT | CSPIN |
SENSOR(MPU9250,      D,       13);
SENSOR(FXAS21102,    G,       10);
SENSOR(MAX21105,     E,        2);
SENSOR(MAX31856,     B,       11);
SENSOR(LSM9DS0_G,    G,        9);
SENSOR(LSM9DS0_A,    G,       11);
SENSOR(LPS331AP,     E,        4);
SENSOR(MS580301BA07, B,       10);

static const char mOK[] = "OK";
static const char mKO[] = "FAIL";

int num_ok = 0, num_fail = 0;



void banner() {
printf("------------------------------------------------------------------------------\n"
       "d888888b d88888b .d8888. d888888b   .d8888. db    db d888888b d888888b d88888b\n"
       "`~~88~~' 88'     88'  YP `~~88~~'   88'  YP 88    88   `88'   `~~88~~' 88'    \n"
       "   88    88ooooo `8bo.      88      `8bo.   88    88    88       88    88ooooo\n"
       "   88    88~~~~~   `Y8b.    88        `Y8b. 88    88    88       88    88~~~~~\n"
       "   88    88.     db   8D    88      db   8D 88b  d88   .88.      88    88.    \n"
       "   YP    Y88888P `8888Y'    YP      `8888Y' ~Y8888P' Y888888P    YP    Y88888P\n"
       "------------------------------------------------------------------------------\n\n");
}

void test_and_print(const char *name, uint8_t reg, uint8_t test, uint8_t reference) {
    if (test == reference) 
        ++num_ok;
    else
        ++num_fail;
    printf("[%10s] [REG 0x%02x]: 0x%02x -> [%s]\n", name, reg, test, (test == reference)?mOK:mKO);
}

int main() {
	
	
    banner();
    // Pausa per lasciare il tempo ai sensori di accendersi 
    Thread::sleep(100);

    printf("Polling sensors...\n");
    TEST(MPU9250,   0x75, 0x71);
    TEST(FXAS21102, 0x0c, 0xd7);
    TEST(MAX21105,  0x20, 0xb4);
    TEST(LSM9DS0_G, 0x0f, 0xd4);
    TEST(LSM9DS0_A, 0x0f, 0x49);
        
    TEST(LPS331AP, 0x0f, 0xBB);

	//double read and check different const registers
    TEST(MS580301BA07, 0xA4, READ(MS580301BA07, 0xA4));
    TEST(MS580301BA07, 0xAA, READ(MS580301BA07, 0xAA));
    TEST(MS580301BA07, 0xAC, READ(MS580301BA07, 0xAC));

    // Still not working. Why? :(
    TEST(MAX31856,  0x00, 0x00); // config 0
    TEST(MAX31856,  0x01, 0x03); // config 1
    TEST(MAX31856,  0x02, 0xFF); // mask 
    TEST(MAX31856,  0x03, 0x7F); // hi fault
    TEST(MAX31856,  0x04, 0xc0); // lo fault
    TEST(MAX31856,  0x05, 0x7f); // lol
    TEST(MAX31856,  0x0F, 0x00); // fault status reg

    printf("---------------------\n");
    printf("NUM TEST OK:  %5d\n"
           "NUM TEST FAIL:%5d\n\n", num_ok, num_fail);
<<<<<<< HEAD
#endif


	MS580301BA07<spiMS580301BA07> altimetro;
	
	altimetro.init();
	
=======
>>>>>>> 846ec737

    // Bye.
    while(1) { Thread::sleep(1000); }
}<|MERGE_RESOLUTION|>--- conflicted
+++ resolved
@@ -22,13 +22,10 @@
 
 #include <Common.h>
 #include <BusTemplate.h>
-<<<<<<< HEAD
 #include <canbus/CanManager.h>
 #include <canbus/CanSocket.h>
 #include <canbus/CanUtils.h>
 #include "src/shared/sensors/MS580301BA07.h"
-=======
->>>>>>> 846ec737
 
 using namespace miosix;
 
@@ -39,7 +36,6 @@
 #define READ(NAME, ID) spi ## NAME::read(ID)
 #define TEST(NAME, REG, REF) test_and_print(#NAME, REG, READ(NAME, REG), REF)
 
-<<<<<<< HEAD
 //#define DO_ENDLESS_CANBUS_TEST 
 #ifndef BOARDNAME
     #define BOARDNAME "UNKNOWN"
@@ -47,8 +43,6 @@
 
 static const uint8_t CAN_MYID = 0x49;
 
-=======
->>>>>>> 846ec737
 // SPI1 
 typedef Gpio<GPIOA_BASE, 5> GpioSck;
 typedef Gpio<GPIOA_BASE, 6> GpioMiso;
@@ -82,6 +76,41 @@
        "   88    88.     db   8D    88      db   8D 88b  d88   .88.      88    88.    \n"
        "   YP    Y88888P `8888Y'    YP      `8888Y' ~Y8888P' Y888888P    YP    Y88888P\n"
        "------------------------------------------------------------------------------\n\n");
+}
+
+void *test_canbus_recv(void *arg) {
+    CanManager c(CAN1);
+    CanBus* bus = c.getBus(0);
+    CanSocket socket(CAN_MYID);
+    char buf[64]={0};
+    socket.open(bus);
+
+    printf("[CAN RECV] Thread started\n");
+    while(true) {
+        memset(buf, 0, sizeof(buf));
+        socket.receive(buf, 64);
+        printf("[CAN RECV]: %s\n", buf);
+    }
+    socket.close();
+    return NULL;
+}
+
+void test_canbus_send() {
+    CanManager c(CAN1);
+
+    canbus_init_t st = {
+        CAN1, Mode::ALTERNATE,  9, {CAN1_RX0_IRQn,CAN1_RX1_IRQn}
+    };
+    c.addBus<GPIOA_BASE, 11, 12>(st);
+
+    CanBus* bus = c.getBus(0);
+
+    printf("[CAN SEND] Starting test...\n");
+    while(true) {
+        const char *pkt = BOARDNAME;
+        bus->send(CAN_MYID, (const uint8_t *)pkt, strlen(pkt));
+        Thread::sleep(250);
+    }
 }
 
 void test_and_print(const char *name, uint8_t reg, uint8_t test, uint8_t reference) {
@@ -122,19 +151,17 @@
     TEST(MAX31856,  0x05, 0x7f); // lol
     TEST(MAX31856,  0x0F, 0x00); // fault status reg
 
+#ifdef DO_ENDLESS_CANBUS_TEST
+    Thread::create(test_canbus_recv, 1024, 1, 0, Thread::JOINABLE);
+    test_canbus_send();
+#else
     printf("---------------------\n");
     printf("NUM TEST OK:  %5d\n"
            "NUM TEST FAIL:%5d\n\n", num_ok, num_fail);
-<<<<<<< HEAD
 #endif
 
 
-	MS580301BA07<spiMS580301BA07> altimetro;
 	
-	altimetro.init();
-	
-=======
->>>>>>> 846ec737
 
     // Bye.
     while(1) { Thread::sleep(1000); }
