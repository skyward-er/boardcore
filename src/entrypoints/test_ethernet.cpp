/* Copyright (c) 2015-2016 Skyward Experimental Rocketry
 * Authors: Silvano Seva
 * 
 * Permission is hereby granted, free of charge, to any person obtaining a copy
 * of this software and associated documentation files (the "Software"), to deal
 * in the Software without restriction, including without limitation the rights
 * to use, copy, modify, merge, publish, distribute, sublicense, and/or sell
 * copies of the Software, and to permit persons to whom the Software is
 * furnished to do so, subject to the following conditions:
 * 
 * The above copyright notice and this permission notice shall be included in
 * all copies or substantial portions of the Software.
 * 
 * THE SOFTWARE IS PROVIDED "AS IS", WITHOUT WARRANTY OF ANY KIND, EXPRESS OR
 * IMPLIED, INCLUDING BUT NOT LIMITED TO THE WARRANTIES OF MERCHANTABILITY,
 * FITNESS FOR A PARTICULAR PURPOSE AND NONINFRINGEMENT.  IN NO EVENT SHALL THE
 * AUTHORS OR COPYRIGHT HOLDERS BE LIABLE FOR ANY CLAIM, DAMAGES OR OTHER
 * LIABILITY, WHETHER IN AN ACTION OF CONTRACT, TORT OR OTHERWISE, ARISING FROM,
 * OUT OF OR IN CONNECTION WITH THE SOFTWARE OR THE USE OR OTHER DEALINGS IN
 * THE SOFTWARE.
 */

#include <Common.h>
#include <ethernet/UdpManager.h>
#include <string>

using namespace miosix;
using namespace std;

<<<<<<< HEAD
int main() {
    const uint8_t ipAddr[] = {192,168,1,30}; // Device's IP address
    const uint8_t mask[] = {255,255,255,0};  // Subnet mask
    const uint8_t destIp[] = {192,168,1,4};  // Destination IP address
    
    /* unsigned char message[] = "Message from the hell...\n"; */
    
=======
int main()
{
     uint8_t ipAddr[] = {192,168,1,30};                        //Device's IP address
     uint8_t mask[] = {255,255,255,0};                         //Subnet mask
     uint8_t destIp[] = {192,168,1,180};                        //Destination IP address
     
    char message[] = "message from the hell...\n";
     
>>>>>>> d73a1e05
    W5200& eth = W5200::instance();
    eth.setIpAddress(ipAddr);
    eth.setSubnetMask(mask);
     
    auto udp = Singleton<UdpManager>::getInstance();    
    
    udp->setTxPort(1234);
    udp->setRxPort(1235);

    int counter = 0;
    
<<<<<<< HEAD
    while(1) {
        arr[0] += 10.0;
        arr[1] += 0.10;
        sock.sendTo(destIp,1234,arr,sizeof(arr));
        Thread::sleep(20);
=======
    while(1)        
    {
        int ncar = sprintf(message,"Hello gumby n° %d!\n",counter);
        udp->sendPacketTo(destIp,2020,(void *)message,ncar);
        counter++;
        
        if(udp->newReceivedPackets()) {
            
            size_t pktSiz = udp->recvPacketSize() + 1;
            uint8_t buffer[pktSiz];
            memset(buffer,0x00,pktSiz);
            uint8_t sip[4] = {0};
            uint16_t sport = 0;
            
            udp->readPacket(sip, sport, buffer);
            printf("received %s from %d.%d.%d.%d:%d\n\n",buffer,sip[0],sip[1],sip[2],sip[3],sport);
            
        }
        
        Thread::sleep(200);
>>>>>>> d73a1e05
    }

    return 0;
}<|MERGE_RESOLUTION|>--- conflicted
+++ resolved
@@ -27,15 +27,6 @@
 using namespace miosix;
 using namespace std;
 
-<<<<<<< HEAD
-int main() {
-    const uint8_t ipAddr[] = {192,168,1,30}; // Device's IP address
-    const uint8_t mask[] = {255,255,255,0};  // Subnet mask
-    const uint8_t destIp[] = {192,168,1,4};  // Destination IP address
-    
-    /* unsigned char message[] = "Message from the hell...\n"; */
-    
-=======
 int main()
 {
      uint8_t ipAddr[] = {192,168,1,30};                        //Device's IP address
@@ -44,7 +35,6 @@
      
     char message[] = "message from the hell...\n";
      
->>>>>>> d73a1e05
     W5200& eth = W5200::instance();
     eth.setIpAddress(ipAddr);
     eth.setSubnetMask(mask);
@@ -56,13 +46,6 @@
 
     int counter = 0;
     
-<<<<<<< HEAD
-    while(1) {
-        arr[0] += 10.0;
-        arr[1] += 0.10;
-        sock.sendTo(destIp,1234,arr,sizeof(arr));
-        Thread::sleep(20);
-=======
     while(1)        
     {
         int ncar = sprintf(message,"Hello gumby n° %d!\n",counter);
@@ -83,7 +66,6 @@
         }
         
         Thread::sleep(200);
->>>>>>> d73a1e05
     }
 
     return 0;
