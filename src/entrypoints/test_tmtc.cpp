/* Copyright (c) 2018 Skyward Experimental Rocketry
 * Authors: Alvise de'Faveri Tron, Nuno Barcellos
 *
 * Permission is hereby granted, free of charge, to any person obtaining a copy
 * of this software and associated documentation files (the "Software"), to deal
 * in the Software without restriction, including without limitation the rights
 * to use, copy, modify, merge, publish, distribute, sublicense, and/or sell
 * copies of the Software, and to permit persons to whom the Software is
 * furnished to do so, subject to the following conditions:
 *
 * The above copyright notice and this permission notice shall be included in
 * all copies or substantial portions of the Software.
 *
 * THE SOFTWARE IS PROVIDED "AS IS", WITHOUT WARRANTY OF ANY KIND, EXPRESS OR
 * IMPLIED, INCLUDING BUT NOT LIMITED TO THE WARRANTIES OF MERCHANTABILITY,
 * FITNESS FOR A PARTICULAR PURPOSE AND NONINFRINGEMENT.  IN NO EVENT SHALL THE
 * AUTHORS OR COPYRIGHT HOLDERS BE LIABLE FOR ANY CLAIM, DAMAGES OR OTHER
 * LIABILITY, WHETHER IN AN ACTION OF CONTRACT, TORT OR OTHERWISE, ARISING FROM,
 * OUT OF OR IN CONNECTION WITH THE SOFTWARE OR THE USE OR OTHER DEALINGS IN
 * THE SOFTWARE.
 */

#include <Common.h>
#include "boards/Homeone/TMTCManager/TMTCManager.h"

int main()
{

<<<<<<< HEAD
    while(1){
		printf("Enqueuing ack\n");

		mavlink_message_t ack_msg;
		mavlink_msg_ack_pack(1, 1, &ack_msg, 2, 2);

		// Send message back to the sender through the callback 
		sTMTCManager->enqueueMsg( (uint8_t*)&ack_msg, sizeof(ack_msg) );

    	miosix::delayMs(1000);
	}
=======
    while (1)
    {
        printf("Enqueuing ping\n");
        sTMTCManager->enqueueMsg((uint8_t*)&msg, sizeof(mavlink_ping_t));

        miosix::ledOn();
        miosix::delayMs(100);
        miosix::ledOff();
    }
>>>>>>> 8eab71f8

    while (true)
        ;

    return 0;
}<|MERGE_RESOLUTION|>--- conflicted
+++ resolved
@@ -26,32 +26,16 @@
 int main()
 {
 
-<<<<<<< HEAD
     while(1){
 		printf("Enqueuing ack\n");
 
 		mavlink_message_t ack_msg;
 		mavlink_msg_ack_pack(1, 1, &ack_msg, 2, 2);
 
-		// Send message back to the sender through the callback 
 		sTMTCManager->enqueueMsg( (uint8_t*)&ack_msg, sizeof(ack_msg) );
 
     	miosix::delayMs(1000);
 	}
-=======
-    while (1)
-    {
-        printf("Enqueuing ping\n");
-        sTMTCManager->enqueueMsg((uint8_t*)&msg, sizeof(mavlink_ping_t));
-
-        miosix::ledOn();
-        miosix::delayMs(100);
-        miosix::ledOff();
-    }
->>>>>>> 8eab71f8
-
-    while (true)
-        ;
 
     return 0;
 }