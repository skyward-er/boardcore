/* Copyright (c) 2018-2021 Skyward Experimental Rocketry
 * Author: Luca Erbetta, Alberto Nidasio
 *
 * Permission is hereby granted, free of charge, to any person obtaining a copy
 * of this software and associated documentation files (the "Software"), to deal
 * in the Software without restriction, including without limitation the rights
 * to use, copy, modify, merge, publish, distribute, sublicense, and/or sell
 * copies of the Software, and to permit persons to whom the Software is
 * furnished to do so, subject to the following conditions:
 *
 * The above copyright notice and this permission notice shall be included in
 * all copies or substantial portions of the Software.
 *
 * THE SOFTWARE IS PROVIDED "AS IS", WITHOUT WARRANTY OF ANY KIND, EXPRESS OR
 * IMPLIED, INCLUDING BUT NOT LIMITED TO THE WARRANTIES OF MERCHANTABILITY,
 * FITNESS FOR A PARTICULAR PURPOSE AND NONINFRINGEMENT. IN NO EVENT SHALL THE
 * AUTHORS OR COPYRIGHT HOLDERS BE LIABLE FOR ANY CLAIM, DAMAGES OR OTHER
 * LIABILITY, WHETHER IN AN ACTION OF CONTRACT, TORT OR OTHERWISE, ARISING FROM,
 * OUT OF OR IN CONNECTION WITH THE SOFTWARE OR THE USE OR OTHER DEALINGS IN
 * THE SOFTWARE.
 */

#include <drivers/timer/TimestampTimer.h>
#include <math/Stats.h>
#include <miosix.h>
#include <stdint.h>

#include <array>
#include <cstdio>
#include <ctime>
#include <iostream>
<<<<<<< HEAD
// #include <thread>
#include <miosix.h>
#include <utils/Stats/Stats.h>

=======
>>>>>>> 70f03cfc
#include <vector>

using namespace Boardcore;
using namespace miosix;
using namespace std;

///< Number of writes to perform for each buffer size
const unsigned int NUM_WRITES = 1000;

<<<<<<< HEAD
vector<unsigned int> BUF_SIZES{128,  256,      512,       1024,      2048,
                               4096, 1024 * 8, 1024 * 16, 1024 * 32, 1024 * 64};
=======
vector<size_t> BUFFER_SIZES = {128,  256,  512,   1024,  2048,
                               4096, 8192, 16348, 32768, 65536};
>>>>>>> 70f03cfc

array<float, NUM_WRITES> data;

/**
 * @brief Fills a buffer with random bytes.
 *
 * @param buf Pointer to the buffer to fill.
 * @param size Size of the buffer
 */
void rndFill(uint8_t* buf, size_t size);

/**
 * @brief Writes random bufferSize bytes on the SD card and measure the duration
 * of each transaction.
 *
 * @param bufferSize Number of bytes to write.
 * @param results Array where to store the duration measured for each write.
 * @return True if no error encountered.
 */
bool benchmark(size_t bufferSize, array<float, NUM_WRITES>& results);

/**
 * @brief Prints the test results for the specified buffer size.
 *
 * @param bufferSize Buffer size of the benchmarck.
 * @param results Results form the benchmark.
 */
void printResults(size_t bufferSize, array<float, NUM_WRITES>& results);

int main()
{
    TimestampTimer::initTimestampTimer();
    TimestampTimer::enableTimestampTimer();
    srand(time(NULL));

    for (size_t bufferSize : BUFFER_SIZES)
    {
        if (benchmark(bufferSize, data))
            printResults(bufferSize, data);
        else
            printf("Error while performing the benchmark (buffer size: %lu)\n",
                   (unsigned long)bufferSize);
    }

    printf("Test completed\n");

    while (true)
        Thread::sleep(1000);
}

void rndFill(uint8_t* buf, size_t size)
{
    for (size_t i = 0; i < size; i++)
        buf[i] = rand() % 256;
}

bool benchmark(size_t bufferSize, array<float, NUM_WRITES>& results)
{
    uint8_t* buffer = new uint8_t[bufferSize];

    FILE* file = fopen("/sd/buf.dat", "w");

    if (file == nullptr)
    {
        printf("Error opening file!\n");
        // cppcheck-suppress nullPointerRedundantCheck
        // cppcheck-suppress nullPointer
        fclose(file);
        delete[] buffer;
        return false;
    }

    for (unsigned int i = 0; i < NUM_WRITES; i++)
    {
        rndFill(buffer, bufferSize);

        // Time in microseconds (us)
        uint64_t duration = TimestampTimer::getTimestamp();

        size_t writeResult = fwrite(buffer, 1, bufferSize, file);

        duration = TimestampTimer::getTimestamp() - duration;

        if (writeResult != bufferSize)
        {
            printf("fwrite error: %d\n", ferror(file));
            fclose(file);
            delete[] buffer;
            return false;
        }

        results[i] = duration;
    }
<<<<<<< HEAD
    StatsResult res = s.getStats();

    cout << "***BUF SIZE: " << buf_size << "\n";
    cout << "Times: \n";
    cout << "- mean: " << res.mean << " ms \n";
    cout << "- stddev: " << res.stdDev << " ms \n";
    cout << "- min: " << res.minValue << " ms \n";
    cout << "- max: " << res.maxValue << " ms \n";

    cout << "Speeds: \n";
    cout << "- mean: " << buf_size / (res.mean * 1024) << " KiB/s \n";
    cout << "- min: " << buf_size / (res.maxValue * 1024) << " KiB/s \n";
    cout << "- max: " << buf_size / (res.minValue * 1024) << " KiB/s \n";
=======
>>>>>>> 70f03cfc

    fclose(file);
    delete[] buffer;
    return true;
}

void printResults(size_t bufferSize, array<float, NUM_WRITES>& results)
{
    // Compute statistics on the benchmark results
    Stats stats;
    for (float result : results)
        stats.add(result);
    StatsResult statsResults = stats.getStats();

    printf("\tBuffer size: %lu\n", (unsigned long)bufferSize);
    printf("Times:\n");
    printf("- mean:    % 6.1f us\n", statsResults.mean);
    printf("- std dev: % 6.1f us\n", statsResults.stdev);
    printf("- min:     % 6.1f us\n", statsResults.minValue);
    printf("- max:     % 6.1f us\n", statsResults.maxValue);
    printf("Speeds:\n");
    printf("- mean: % 6.2fKiB/s\n",
           bufferSize / (statsResults.mean / 1e6) / 1024);
    printf("- min:  % 6.2fKiB/s\n",
           bufferSize / (statsResults.maxValue / 1e6)) /
        1024;
    printf("- max:  % 6.2fKiB/s\n",
           bufferSize / (statsResults.minValue / 1e6) / 1024);

    printf("\n");
}<|MERGE_RESOLUTION|>--- conflicted
+++ resolved
@@ -21,21 +21,14 @@
  */
 
 #include <drivers/timer/TimestampTimer.h>
-#include <math/Stats.h>
 #include <miosix.h>
 #include <stdint.h>
+#include <utils/Stats/Stats.h>
 
 #include <array>
 #include <cstdio>
 #include <ctime>
 #include <iostream>
-<<<<<<< HEAD
-// #include <thread>
-#include <miosix.h>
-#include <utils/Stats/Stats.h>
-
-=======
->>>>>>> 70f03cfc
 #include <vector>
 
 using namespace Boardcore;
@@ -45,13 +38,8 @@
 ///< Number of writes to perform for each buffer size
 const unsigned int NUM_WRITES = 1000;
 
-<<<<<<< HEAD
-vector<unsigned int> BUF_SIZES{128,  256,      512,       1024,      2048,
-                               4096, 1024 * 8, 1024 * 16, 1024 * 32, 1024 * 64};
-=======
 vector<size_t> BUFFER_SIZES = {128,  256,  512,   1024,  2048,
                                4096, 8192, 16348, 32768, 65536};
->>>>>>> 70f03cfc
 
 array<float, NUM_WRITES> data;
 
@@ -76,15 +64,13 @@
 /**
  * @brief Prints the test results for the specified buffer size.
  *
- * @param bufferSize Buffer size of the benchmarck.
+ * @param bufferSize Buffer size of the benchmark.
  * @param results Results form the benchmark.
  */
 void printResults(size_t bufferSize, array<float, NUM_WRITES>& results);
 
 int main()
 {
-    TimestampTimer::initTimestampTimer();
-    TimestampTimer::enableTimestampTimer();
     srand(time(NULL));
 
     for (size_t bufferSize : BUFFER_SIZES)
@@ -120,6 +106,7 @@
         // cppcheck-suppress nullPointerRedundantCheck
         // cppcheck-suppress nullPointer
         fclose(file);
+        // cppcheck-suppress uninitdata
         delete[] buffer;
         return false;
     }
@@ -145,22 +132,6 @@
 
         results[i] = duration;
     }
-<<<<<<< HEAD
-    StatsResult res = s.getStats();
-
-    cout << "***BUF SIZE: " << buf_size << "\n";
-    cout << "Times: \n";
-    cout << "- mean: " << res.mean << " ms \n";
-    cout << "- stddev: " << res.stdDev << " ms \n";
-    cout << "- min: " << res.minValue << " ms \n";
-    cout << "- max: " << res.maxValue << " ms \n";
-
-    cout << "Speeds: \n";
-    cout << "- mean: " << buf_size / (res.mean * 1024) << " KiB/s \n";
-    cout << "- min: " << buf_size / (res.maxValue * 1024) << " KiB/s \n";
-    cout << "- max: " << buf_size / (res.minValue * 1024) << " KiB/s \n";
-=======
->>>>>>> 70f03cfc
 
     fclose(file);
     delete[] buffer;
@@ -178,7 +149,7 @@
     printf("\tBuffer size: %lu\n", (unsigned long)bufferSize);
     printf("Times:\n");
     printf("- mean:    % 6.1f us\n", statsResults.mean);
-    printf("- std dev: % 6.1f us\n", statsResults.stdev);
+    printf("- std dev: % 6.1f us\n", statsResults.stdDev);
     printf("- min:     % 6.1f us\n", statsResults.minValue);
     printf("- max:     % 6.1f us\n", statsResults.maxValue);
     printf("Speeds:\n");
