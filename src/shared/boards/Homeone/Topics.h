--- conflicted
+++ resolved
@@ -31,16 +31,11 @@
  */
 enum Topics : uint8_t
 {
-<<<<<<< HEAD
-    TOPIC_FMM_FSM,    // Flight Mode Manager Finite state machine events
-    TOPIC_SENSORS_SM  // Sensor manager
-=======
     TOPIC_DIAGNOSTICS,
     TOPIC_CONFIGURATION,
     TOPIC_COMMANDS,
     TOPIC_FLIGHT_EVENTS,
     TOPIC_SENSORS
->>>>>>> 412c2e2e
 };
 }
 
