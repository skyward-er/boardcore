/* Copyright (c) 2015-2018 Skyward Experimental Rocketry
 * Authors: Luca Erbetta
 *
 * Permission is hereby granted, free of charge, to any person obtaining a copy
 * of this software and associated documentation files (the "Software"), to deal
 * in the Software without restriction, including without limitation the rights
 * to use, copy, modify, merge, publish, distribute, sublicense, and/or sell
 * copies of the Software, and to permit persons to whom the Software is
 * furnished to do so, subject to the following conditions:
 *
 * The above copyright notice and this permission notice shall be included in
 * all copies or substantial portions of the Software.
 *
 * THE SOFTWARE IS PROVIDED "AS IS", WITHOUT WARRANTY OF ANY KIND, EXPRESS OR
 * IMPLIED, INCLUDING BUT NOT LIMITED TO THE WARRANTIES OF MERCHANTABILITY,
 * FITNESS FOR A PARTICULAR PURPOSE AND NONINFRINGEMENT.  IN NO EVENT SHALL THE
 * AUTHORS OR COPYRIGHT HOLDERS BE LIABLE FOR ANY CLAIM, DAMAGES OR OTHER
 * LIABILITY, WHETHER IN AN ACTION OF CONTRACT, TORT OR OTHERWISE, ARISING FROM,
 * OUT OF OR IN CONNECTION WITH THE SOFTWARE OR THE USE OR OTHER DEALINGS IN
 * THE SOFTWARE.
 */
#ifndef SRC_SHARED_BOARDS_HOMEONE_EVENTS_H
#define SRC_SHARED_BOARDS_HOMEONE_EVENTS_H

#include "events/Event.h"

// Common includes
#include "Topics.h"
#include "events/EventBroker.h"

namespace HomeoneBoard
{
/**
 * Definition of all events in the Homeone Board software
 * Refer to section 5.1.1 of the Software Design Document.
 */
enum Events : uint8_t
{
<<<<<<< HEAD
    // Flight Mode manager
    EV_FMM_ARM = EV_FIRST_SIGNAL,
    EV_FMM_DISARM,
    EV_FMM_LAUNCH,
    EV_FMM_ASCENT_TIMEOUT,
    EV_FMM_APOGEE,
    EV_FMM_MAIN_PARACHUTE_DEPLOY,

    // Sensor manager
    EV_SM_START_SAMPLING
=======
    EV_PING_RECEIVED      = 4,  // TODO: Assert that this is = EV_FIRST_SIGNAL
    EV_HEARTBEAT_RECEIVED = 5,
    EV_SHUTDOWN_COMPLETE  = 6,
    EV_NOSECONE_STATUS_REQUEST = 7,
    EV_IGNITION_STATUS_REQUEST = 8,
    EV_NOSECONE_STATUS         = 9,
    EV_IGNITION_STATUS         = 10,

    EV_ALTIMETER_CALIBRATION = 32,
    EV_START_SAMPLING        = 40,
    EV_STOP_SAMPLING         = 41,
    EV_NOSECONE_OPEN         = 42,
    EV_NOSECONE_CLOSE        = 43,
    EV_TEST_MODE             = 48,
    EV_RESET_BOARD           = 49,

    EV_START_LAUNCH           = 72,
    EV_ABORT_LAUNCH           = 73,
    EV_UMBILICAL_DISCONNECTED = 80,
    EV_ASCENT_TIMEOUT         = 81,
    EV_APOGEE_DETECTED        = 82,
    EV_APOGEE_TIMEOUT         = 83,
    EV_MAIN_CHUTE_ALTITUDE    = 84,
    EV_DESCENT_TIMEOUT        = 85,

    EV_ADA_SHADOW_MODE = 86,
    EV_ADA_ACTIVE_MODE = 87,
    EV_ADA_STOP        = 88,

    EV_TC_START_LAUNCH          = 128,
    EV_TC_START_SAMPLING        = 136,
    EV_TC_STOP_SAMPLING         = 137,
    EV_TC_NOSECONE_OPEN         = 144,
    EV_TC_NOSECONE_CLOSE        = 145,
    EV_TC_TEST_MODE             = 152,
    EV_TC_RESET_BOARD           = 160,
    EV_TC_ARM                   = 161,
    EV_TC_DISARM                = 162,
    EV_TC_ALTIMETER_CALIBRATION = 168,

    EV_PRESSURE_SAMPLE = 192

};

struct AltimeterCalibrationEvent : Event
{
    uint16_t T0;  // Calibration temperature
    uint16_t P0;  // Calibration pressure
};

struct PressureSampleEvent : Event
{
    uint16_t pressure;
>>>>>>> c4eaf242
};
}

#endif /* SRC_SHARED_BOARDS_HOMEONE_EVENTS_H */<|MERGE_RESOLUTION|>--- conflicted
+++ resolved
@@ -36,18 +36,6 @@
  */
 enum Events : uint8_t
 {
-<<<<<<< HEAD
-    // Flight Mode manager
-    EV_FMM_ARM = EV_FIRST_SIGNAL,
-    EV_FMM_DISARM,
-    EV_FMM_LAUNCH,
-    EV_FMM_ASCENT_TIMEOUT,
-    EV_FMM_APOGEE,
-    EV_FMM_MAIN_PARACHUTE_DEPLOY,
-
-    // Sensor manager
-    EV_SM_START_SAMPLING
-=======
     EV_PING_RECEIVED      = 4,  // TODO: Assert that this is = EV_FIRST_SIGNAL
     EV_HEARTBEAT_RECEIVED = 5,
     EV_SHUTDOWN_COMPLETE  = 6,
@@ -101,7 +89,6 @@
 struct PressureSampleEvent : Event
 {
     uint16_t pressure;
->>>>>>> c4eaf242
 };
 }
 
