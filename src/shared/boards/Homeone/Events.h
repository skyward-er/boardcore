/* Copyright (c) 2015-2018 Skyward Experimental Rocketry
 * Authors: Luca Erbetta
 *
 * Permission is hereby granted, free of charge, to any person obtaining a copy
 * of this software and associated documentation files (the "Software"), to deal
 * in the Software without restriction, including without limitation the rights
 * to use, copy, modify, merge, publish, distribute, sublicense, and/or sell
 * copies of the Software, and to permit persons to whom the Software is
 * furnished to do so, subject to the following conditions:
 *
 * The above copyright notice and this permission notice shall be included in
 * all copies or substantial portions of the Software.
 *
 * THE SOFTWARE IS PROVIDED "AS IS", WITHOUT WARRANTY OF ANY KIND, EXPRESS OR
 * IMPLIED, INCLUDING BUT NOT LIMITED TO THE WARRANTIES OF MERCHANTABILITY,
 * FITNESS FOR A PARTICULAR PURPOSE AND NONINFRINGEMENT.  IN NO EVENT SHALL THE
 * AUTHORS OR COPYRIGHT HOLDERS BE LIABLE FOR ANY CLAIM, DAMAGES OR OTHER
 * LIABILITY, WHETHER IN AN ACTION OF CONTRACT, TORT OR OTHERWISE, ARISING FROM,
 * OUT OF OR IN CONNECTION WITH THE SOFTWARE OR THE USE OR OTHER DEALINGS IN
 * THE SOFTWARE.
 */
#ifndef SRC_SHARED_BOARDS_HOMEONE_EVENTS_H
#define SRC_SHARED_BOARDS_HOMEONE_EVENTS_H

#include "events/Event.h"

namespace HomeoneBoard
{
/**
 * Definition of all events in the Homeone Board software
 * Refer to section 5.1.1 of the Software Design Document.
 */
enum Events : uint8_t
{
    EV_PING_RECEIVED           = 1,
    EV_HEARTBEAT_RECEIVED      = 2,
    EV_SHUTDOWN_COMPLETE       = 3,
    EV_NOSECONE_STATUS_REQUEST = 4,
    EV_IGNITION_STATUS_REQUEST = 5,
    EV_NOSECONE_STATUS         = 6,
    EV_IGNITION_STATUS         = 7,

    EV_ALTIMETER_CALIBRATION = 32,
    EV_START_SAMPLING        = 40,
    EV_STOP_SAMPLING         = 41,
    EV_NOSECONE_OPEN         = 42,
    EV_NOSECONE_CLOSE        = 43,
    EV_TEST_MODE             = 48,
    EV_RESET_BOARD           = 49,

    EV_START_LAUNCH           = 72,
    EV_ABORT_LAUNCH           = 73,
    EV_UMBILICAL_DISCONNECTED = 80,
    EV_ASCENT_TIMEOUT         = 81,
    EV_APOGEE_DETECTED        = 82,
    EV_APOGEE_TIMEOUT         = 83,
    EV_MAIN_CHUTE_ALTITUDE    = 84,
    EV_DESCENT_TIMEOUT        = 85,

    EV_TC_START_LAUNCH          = 128,
    EV_TC_START_SAMPLING        = 136,
    EV_TC_STOP_SAMPLING         = 137,
    EV_TC_NOSECONE_OPEN         = 144,
    EV_TC_NOSECONE_CLOSE        = 145,
    EV_TC_TEST_MODE             = 152,
    EV_TC_RESET_BOARD           = 160,
    EV_TC_ARM                   = 161,
    EV_TC_DISARM                = 162,
    EV_TC_ALTIMETER_CALIBRATION = 168,

    EV_PRESSURE_SAMPLE = 192

<<<<<<< HEAD
EV_PING_RECEIVED = 10,
EV_SHUTDOWN_COMPLETE = 12,
EV_NOSECONE_STATUS_REQUEST = 13,
EV_IGNITION_STATUS_REQUEST = 14,
EV_ARM = 32,
EV_DISARM = 33,
EV_ABORT_LAUNCH = 34,
EV_UMBILICAL_DISCONNECTED = 35,
EV_APOGEE_DETECTED = 36,
EV_APOGEE_TIMEOUT = 37,
EV_MAIN_CHUTE_ALTITUDE = 38,
EV_DESCENT_TIMEOUT = 39,
EV_START_SAMPLING = 64,
EV_STOP_SAMPLING = 65,
EV_START_LAUNCH = 66,
EV_NOSECONE_CLOSE = 67,
EV_NOSECONE_OPEN = 68,
EV_TEST_MODE = 69,
EV_RESET_BOARD = 70,
EV_BAROMETER_CALIBRATION = 128,
EV_PRESSURE_SAMPLE = 192
=======
>>>>>>> 6f1f2eb8
};

struct AltimeterCalibrationEvent : Event
{
    uint16_t T0;  // Calibration temperature
    uint16_t P0;  // Calibration pressure
};
}

#endif /* SRC_SHARED_BOARDS_HOMEONE_EVENTS_H */<|MERGE_RESOLUTION|>--- conflicted
+++ resolved
@@ -70,30 +70,6 @@
 
     EV_PRESSURE_SAMPLE = 192
 
-<<<<<<< HEAD
-EV_PING_RECEIVED = 10,
-EV_SHUTDOWN_COMPLETE = 12,
-EV_NOSECONE_STATUS_REQUEST = 13,
-EV_IGNITION_STATUS_REQUEST = 14,
-EV_ARM = 32,
-EV_DISARM = 33,
-EV_ABORT_LAUNCH = 34,
-EV_UMBILICAL_DISCONNECTED = 35,
-EV_APOGEE_DETECTED = 36,
-EV_APOGEE_TIMEOUT = 37,
-EV_MAIN_CHUTE_ALTITUDE = 38,
-EV_DESCENT_TIMEOUT = 39,
-EV_START_SAMPLING = 64,
-EV_STOP_SAMPLING = 65,
-EV_START_LAUNCH = 66,
-EV_NOSECONE_CLOSE = 67,
-EV_NOSECONE_OPEN = 68,
-EV_TEST_MODE = 69,
-EV_RESET_BOARD = 70,
-EV_BAROMETER_CALIBRATION = 128,
-EV_PRESSURE_SAMPLE = 192
-=======
->>>>>>> 6f1f2eb8
 };
 
 struct AltimeterCalibrationEvent : Event
