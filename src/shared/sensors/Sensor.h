/* Sensors Base Classes
 *
 * Copyright (c) 2016-2020 Skyward Experimental Rocketry
 * Authors: Alain Carlucci, Luca Conterio
 *
 * Permission is hereby granted, free of charge, to any person obtaining a copy
 * of this software and associated documentation files (the "Software"), to deal
 * in the Software without restriction, including without limitation the rights
 * to use, copy, modify, merge, publish, distribute, sublicense, and/or sell
 * copies of the Software, and to permit persons to whom the Software is
 * furnished to do so, subject to the following conditions:
 *
 * The above copyright notice and this permission notice shall be included in
 * all copies or substantial portions of the Software.
 *
 * THE SOFTWARE IS PROVIDED "AS IS", WITHOUT WARRANTY OF ANY KIND, EXPRESS OR
 * IMPLIED, INCLUDING BUT NOT LIMITED TO THE WARRANTIES OF MERCHANTABILITY,
 * FITNESS FOR A PARTICULAR PURPOSE AND NONINFRINGEMENT.  IN NO EVENT SHALL THE
 * AUTHORS OR COPYRIGHT HOLDERS BE LIABLE FOR ANY CLAIM, DAMAGES OR OTHER
 * LIABILITY, WHETHER IN AN ACTION OF CONTRACT, TORT OR OTHERWISE, ARISING FROM,
 * OUT OF OR IN CONNECTION WITH THE SOFTWARE OR THE USE OR OTHER DEALINGS IN
 * THE SOFTWARE.
 */

<<<<<<< HEAD
#pragma once
=======
#ifndef SENSORS_H
#define SENSORS_H
#include <Common.h>
#include <drivers/spi/SensorSpi.h>
#include <math/SkyQuaternion.h>
#include <math/Vec3.h>

/** Sensors class diagram
 *               ________
 *              | Sensor |                      <- Sensor parent
 *      _______/ -------- \________
 * ____/_______   _|__________   __\_______
 *| GyroSensor | | ...Sensor  | | AnySensor|    <- Virtual childs
 * ------------   ------------   ----------
 *    |     _______/       \       /
 *  __|____/_             __\_____/_
 * | ABC1234 |           | LOL12345 |           <- You write these
 *  ---------             ----------
 */

class Sensor
{
public:
    /** Here the code to initialize this sensor */
    virtual bool init() { return true; };

    /** Self test code
     * It should return a boolean:
     *    True  = sensor ok
     *    False = sensor ko, write into last_error the error code.
     * Anyone should be able to call getLastError() and read the error.
     */
    virtual bool selfTest() = 0;
>>>>>>> c4b44364

#include <array>
#include <type_traits>

#include "SensorData.h"

/**
 * @brief Check that a given type has a method called `getData()` and that the
 * return type of this method is a subclass of the expected data type.
 */
template <class T, class ExpectedDataType>
struct checkIfProduces
    : std::is_base_of<ExpectedDataType, decltype(std::declval<T>().getLastSample())>
{
};

/**
 * @brief Generic error codes that a sensor can generate.
 *
 * Sensors can extend this enum by defining a new set of errors,
 * starting from END_OF_BASE_ERRORS.
 */
enum SensorErrors : uint8_t
{
    NO_ERRORS          = 0,
    INVALID_WHOAMI     = 1,
    INIT_FAIL          = 2,
    NOT_INIT           = 3,  // if some method called before init()
    ALREADY_INIT       = 4,  // if init() called multiple times
    SELF_TEST_FAIL     = 5,
    BUS_FAULT          = 6,
    NO_NEW_DATA        = 7,  // no new data available from the sensor
    INVALID_FIFO_INDEX = 8,
    DMA_ERROR          = 9,
    END_OF_BASE_ERRORS = 10  // used to extend this enum
};

/**
 * @brief Base abstract class for sensor drivers.
 */
class AbstractSensor
{
protected:
    SensorErrors last_error = SensorErrors::NO_ERRORS;

public:
    /**
     * @brief Initialize the sensor.
     * @return boolean value indicating whether the operation succeded or not
     */
    virtual bool init() = 0;

    /**
     * @brief Check if the sensor is working.
     * @return boolean indicating whether the sensor is correctly working or not
     */
    virtual bool selfTest() = 0;

    /**
     * @brief Sample the sensor.
     */
    virtual void sample() = 0;

    /**
     * @brief Get last error for debugging purposes. Avoid silent fails.
     * @return the last error recorded by this sensor
     */
    SensorErrors getLastError() {return last_error; };
};

/**
 * @brief Base sensor class with has to be extended by any sensor driver.
 *
 * A sensor driver can define a custom data structure extending any
 * combination of base sensors data structures, defined in `SensorData.h`.
 */
template <typename Data>
class Sensor : public virtual AbstractSensor
{
protected:
    Data last_sample;

    /**
     * @brief Read a data sample from the sensor.
     *        In case of errors, the method should return the last
     *        available correct sample.
     * @return sensor data sample
     */
    virtual Data sampleImpl() = 0;

public:
    void sample() override { last_sample = sampleImpl(); }

    /**
     * @return last available sample from this sensor
     */
    virtual Data getLastSample() { return last_sample; }
};

/**
 * @brief Interface for sensor that implement a FIFO.
 */
template <typename Data, uint32_t FifoSize>
class SensorFIFO : public Sensor<Data>
{
protected:
    std::array<Data, FifoSize> last_fifo;
    uint8_t last_fifo_level = 1; /**< number of samples in last_fifo */

    uint64_t last_interrupt_us = 0; /**< last interrupt timestamp */
    uint64_t dt_interrupt = 0; /**< delta between previous interrupt timestamp
                                  and the last received one */

public:
    /**
     * @return last FIFO sampled from the sensor
     */
    const std::array<Data, FifoSize> getLastFifo() { return last_fifo; }

    /**
     * @param i   index of the requested item inside the FIFO
     *
     * @return the i-th element of the FIFO
     */
    Data getFifoElement(uint32_t i) const { return last_fifo[i]; }

    /**
     * @return number of elements in the last FIFO sampled from the sensor
     */
    uint8_t getLastFifoSize() const { return last_fifo_level; }

    /**
     * @brief Called by the interrupt handling routine: provides the timestamp
     *        of the last interrupt (if FIFO is disabled) or the last watermark
     *        interrupt (if FIFO enabled)
     *
     * @param ts Timestamp of the lasts interrupt, in microseconds
     */
    inline void IRQupdateTimestamp(uint64_t ts)
    {
        dt_interrupt      = ts - last_interrupt_us;
        last_interrupt_us = ts;
    }
};<|MERGE_RESOLUTION|>--- conflicted
+++ resolved
@@ -22,43 +22,7 @@
  * THE SOFTWARE.
  */
 
-<<<<<<< HEAD
 #pragma once
-=======
-#ifndef SENSORS_H
-#define SENSORS_H
-#include <Common.h>
-#include <drivers/spi/SensorSpi.h>
-#include <math/SkyQuaternion.h>
-#include <math/Vec3.h>
-
-/** Sensors class diagram
- *               ________
- *              | Sensor |                      <- Sensor parent
- *      _______/ -------- \________
- * ____/_______   _|__________   __\_______
- *| GyroSensor | | ...Sensor  | | AnySensor|    <- Virtual childs
- * ------------   ------------   ----------
- *    |     _______/       \       /
- *  __|____/_             __\_____/_
- * | ABC1234 |           | LOL12345 |           <- You write these
- *  ---------             ----------
- */
-
-class Sensor
-{
-public:
-    /** Here the code to initialize this sensor */
-    virtual bool init() { return true; };
-
-    /** Self test code
-     * It should return a boolean:
-     *    True  = sensor ok
-     *    False = sensor ko, write into last_error the error code.
-     * Anyone should be able to call getLastError() and read the error.
-     */
-    virtual bool selfTest() = 0;
->>>>>>> c4b44364
 
 #include <array>
 #include <type_traits>
