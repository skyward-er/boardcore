--- conflicted
+++ resolved
@@ -34,16 +34,6 @@
  * complement that doesn't sign extend to 16 bits is unpleasant.
  */
 #pragma pack(1)
-<<<<<<< HEAD
-/*! \typedef
- * Burst data collection. This establishes what we consider the right
- * datatype
- * for the registers because trying to work with 12 or 14 bit twos
- * complement
- * that doesn't sign extend to 16 bits is unpleasant.
- */
-=======
->>>>>>> 74e9ded6
 struct ADIS16405Data
 {
     uint16_t supply_out;  //  Power supply measurement
@@ -58,7 +48,7 @@
     int16_t zmagn_out;    //  Z-axis magnetometer measurement
     int16_t temp_out;     //  Temperature output
     uint16_t aux_adc;     //  Auxiliary ADC measurement
-<<<<<<< HEAD
+
     static std::string header()
     {
         return "supply_out,xgyro_out,ygyro_out,zgyro_out,xaccl_out,yaccl_out,"
@@ -73,10 +63,7 @@
            << zmagn_out << "," << temp_out << "," << aux_adc << "\n";
     }
 };
-=======
-};
 #pragma pack()
 
->>>>>>> 74e9ded6
 
 #endif