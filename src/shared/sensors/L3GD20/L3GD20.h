
/* Copyright (c) 2019 Skyward Experimental Rocketry
 * Author: Luca Erbetta
 *
 * Permission is hereby granted, free of charge, to any person obtaining a copy
 * of this software and associated documentation files (the "Software"), to deal
 * in the Software without restriction, including without limitation the rights
 * to use, copy, modify, merge, publish, distribute, sublicense, and/or sell
 * copies of the Software, and to permit persons to whom the Software is
 * furnished to do so, subject to the following conditions:
 *
 * The above copyright notice and this permission notice shall be included in
 * all copies or substantial portions of the Software.
 *
 * THE SOFTWARE IS PROVIDED "AS IS", WITHOUT WARRANTY OF ANY KIND, EXPRESS OR
 * IMPLIED, INCLUDING BUT NOT LIMITED TO THE WARRANTIES OF MERCHANTABILITY,
 * FITNESS FOR A PARTICULAR PURPOSE AND NONINFRINGEMENT. IN NO EVENT SHALL THE
 * AUTHORS OR COPYRIGHT HOLDERS BE LIABLE FOR ANY CLAIM, DAMAGES OR OTHER
 * LIABILITY, WHETHER IN AN ACTION OF CONTRACT, TORT OR OTHERWISE, ARISING FROM,
 * OUT OF OR IN CONNECTION WITH THE SOFTWARE OR THE USE OR OTHER DEALINGS IN
 * THE SOFTWARE.
 */

#pragma once
<<<<<<< HEAD

#include <drivers/timer/TimestampTimer.h>
=======
#include <drivers/spi/SPIDriver.h>
#include <math/Vec3.h>
>>>>>>> a94d47c0
#include <miosix.h>
#include <sensors/Sensor.h>

#include <array>

#include "L3GD20Data.h"
<<<<<<< HEAD
#include "drivers/spi/SPIDriver.h"
#include "math/Vec3.h"
#include "sensors/Sensor.h"
=======
#include "TimestampTimer.h"
>>>>>>> a94d47c0

using miosix::GpioPin;
using std::array;

namespace Boardcore
{

static constexpr uint32_t L3GD20_FIFO_SIZE = 32;

class L3GD20 : public SensorFIFO<L3GD20Data, L3GD20_FIFO_SIZE>
{
public:
    enum class FullScaleRange
    {
        FS_250  = 250,
        FS_500  = 500,
        FS_2000 = 2000
    };

    enum class OutPutDataRate
    {
        ODR_95  = 95,
        ODR_190 = 190,
        ODR_380 = 380,
        ODR_760 = 760
    };

    /**
     * @brief Creates an instance of an L3GD20 sensor
     *
     * @param    bus SPI bus the sensor is connected to
     * @param    cs Chip Select GPIO
     * @param    range Full Scale Range (See datasheet)
     * @param    odr Output Data Rate (See datasheet)
     * @param    cutoff_freq Low pass filter cutoff frequency (See datasheet)
     */
    L3GD20(SPIBusInterface& bus, GpioPin cs,
           FullScaleRange range = FullScaleRange::FS_250,
           OutPutDataRate odr   = OutPutDataRate::ODR_95,
           uint8_t cutoff_freq  = 0x03)
        : L3GD20(bus, cs, {}, range, odr, cutoff_freq)
    {
        // Configure SPI
        spislave.config.clockDivider = SPI::ClockDivider::DIV_32;
    }

    /**
     * @brief Creates an instance of an L3GD20 sensor
     *
     * @param    bus SPI bus the sensor is connected to
     * @param    cs Chip Select GPIO
     * @param    cfg Custom SPI bus configuration
     * @param    range Full Scale Range (See datasheet)
     * @param    odr Output Data Rate (See datasheet)
     * @param    cutoff_freq Low pass filter cutoff selector (See datasheet)
     */
    L3GD20(SPIBusInterface& bus, GpioPin cs, SPIBusConfig cfg,
           FullScaleRange range = FullScaleRange::FS_250,
           OutPutDataRate odr   = OutPutDataRate::ODR_95,
           uint8_t cutoff_freq  = 0x03)
        : spislave(bus, cs, cfg), fs(range), odr(odr), cutoff_freq(cutoff_freq)
    {
        switch (fs)
        {
            case FullScaleRange::FS_250:
                sensitivity = SENSITIVITY_250;
                break;
            case FullScaleRange::FS_500:
                sensitivity = SENSITIVITY_500;
                break;
            case FullScaleRange::FS_2000:
                sensitivity = SENSITIVITY_2000;
                break;
        }
    }

    /**
     * @brief Enables storing samples in a FIFO, must be called before init().
     *
     * @param fifo_watermark How many samples in the FIFO when the fifo
     * watermark input is generated on INT2.
     */
    void enableFifo(unsigned int fifo_watermark)
    {
        fifo_enabled         = true;
        this->fifo_watermark = fifo_watermark;
    }

    bool init()
    {
        SPITransaction spi(spislave);

        uint8_t whoami = spi.read(REG_WHO_AM_I);

        if (whoami != WHO_AM_I_VAL)
        {
            last_error = SensorErrors::INVALID_WHOAMI;
            return false;
        }

        switch (fs)
        {
            case FullScaleRange::FS_250:
                spi.write(REG_CTRL4, 0);
                break;
            case FullScaleRange::FS_500:
                spi.write(REG_CTRL4, (uint8_t)(1 << 4));
                break;
            case FullScaleRange::FS_2000:
                spi.write(REG_CTRL4, (uint8_t)(2 << 4));
                break;
            default:
                break;
        }

        if (fifo_enabled)
        {
            // Enable fifo
            spi.write(REG_CTRL5, 1 << 6);

            // Set watermark level to fifo_watermark samples
            uint8_t fifo_ctrl = fifo_watermark;

            // Set fifo to STREAM mode
            fifo_ctrl |= 0x02 << 5;

            spi.write(REG_FIFO_CTRL, fifo_ctrl);

            // Enable FIFO watermark interrupt on INT2
            spi.write(REG_CTRL3, 0x04);
        }
        else
        {
            // Enable DRDY interrupt on INT2
            spi.write(REG_CTRL3, 0x08);
        }

        // Enter normal mode, enable output
        uint8_t ctrl1 = 0x0F;

        // Configure cutoff frequency
        ctrl1 |= (cutoff_freq & 0x03) << 4;

        // Configure ODR
        switch (odr)
        {
            case OutPutDataRate::ODR_95:
                break;
            case OutPutDataRate::ODR_190:
                ctrl1 |= 1 << 6;
                break;
            case OutPutDataRate::ODR_380:
                ctrl1 |= 2 << 6;
                break;
            case OutPutDataRate::ODR_760:
                ctrl1 |= 3 << 6;
                break;
        }

        spi.write(REG_CTRL1, ctrl1);

        return true;
    }

    bool selfTest() { return true; }

    L3GD20Data sampleImpl()
    {
        if (!fifo_enabled)  // FIFO not enabled
        {
            // Timestamp of the last sample
            uint64_t last_sample_ts;

            // Read output data registers (X, Y, Z)
            {
                SPITransaction spi(spislave);
                spi.read(REG_OUT_X_L | 0x40, buf, 6);
            }

            {
                // Disable interrupts and copy the last sample locally, as a new
                // interrupt may come just as we are reading it and causing a
                // race condition.
                miosix::FastInterruptDisableLock dLock;
                last_sample_ts = last_interrupt_us;
            }

            int16_t x = buf[0] | buf[1] << 8;
            int16_t y = buf[2] | buf[3] << 8;
            int16_t z = buf[4] | buf[5] << 8;

            Vec3 rads    = toRadiansPerSecond(x, y, z);
            last_fifo[0] = {last_sample_ts, rads.getX(), rads.getY(),
                            rads.getZ()};
        }

        else  // FIFO is enabled
        {
            SPITransaction spi(spislave);
            // Read last fifo level
            uint8_t fifo_src   = spi.read(REG_FIFO_SRC);
            uint8_t ovr        = (fifo_src & 0x40) >> 7;  // Overrun bit
            uint8_t fifo_level = (fifo_src & 0x1F) + ovr;

            // Read fifo
            spi.read(REG_OUT_X_L | 0x40, buf, fifo_level * 6);

            uint64_t dt = dt_interrupt / last_fifo_level;

            uint8_t duplicates = 0;
            for (uint8_t i = 0; i < fifo_level; ++i)
            {
                bool rmv;
                // Check for duplicates: there seems to be a bug where the
                // sensor occasionaly shifts out the same sample two times in a
                // row: discard one
                if (i < fifo_level - 1)
                {
                    rmv = true;
                    for (uint8_t j = 0; j < 6; ++j)
                    {
                        if (buf[i * 6 + j] != buf[(i + 1) * 6 + j])
                        {
                            rmv = false;
                            break;
                        }
                    }
                }
                else
                {
                    rmv = false;
                }

                if (rmv)
                {
                    // Skip this sample;
                    ++duplicates;
                    continue;
                }

                // Assign a timestamp to each sample in the FIFO based of the
                // timestamp of the FIFO_WATERMARKth sample and the delta
                // between the watermark interrupts (evenly distribute the
                // timestamp between the two times)
                // Ignoring possible duplicates, the timestamp of the ith sample
                // in the fifo is:
                // ts(i) = ts(fifo_watermark) + (i - fifo_watermark)*dt;
                Vec3 rads =
                    toRadiansPerSecond(buf[i * 6] | buf[i * 6 + 1] << 8,
                                       buf[i * 6 + 2] | buf[i * 6 + 3] << 8,
                                       buf[i * 6 + 4] | buf[i * 6 + 5] << 8);

                last_fifo[i - duplicates] = L3GD20Data{
                    last_interrupt_us +
                        ((int)i - (int)fifo_watermark - (int)duplicates) * dt,
                    rads.getX(), rads.getY(), rads.getZ()};
            }

            last_fifo_level = fifo_level - duplicates;
        }

        return last_fifo[last_fifo_level - 1];
    }

private:
    Vec3 toRadiansPerSecond(int16_t x, int16_t y, int16_t z)
    {
        return Vec3(x * sensitivity, y * sensitivity, z * sensitivity);
    }

    static constexpr float SENSITIVITY_250  = 0.00875f;
    static constexpr float SENSITIVITY_500  = 0.0175f;
    static constexpr float SENSITIVITY_2000 = 0.070f;

    SPISlave spislave;

    FullScaleRange fs   = FullScaleRange::FS_250;
    OutPutDataRate odr  = OutPutDataRate::ODR_760;
    uint8_t cutoff_freq = 0x03;

    bool fifo_enabled           = false;
    unsigned int fifo_watermark = 24;

    float sensitivity = SENSITIVITY_250;

    uint8_t buf[192];

    constexpr static uint8_t WHO_AM_I_VAL = 212;

    enum RegMap
    {
        REG_WHO_AM_I = 0x0F,

        REG_CTRL1 = 0x20,
        REG_CTRL2 = 0x21,
        REG_CTRL3 = 0x22,
        REG_CTRL4 = 0x23,
        REG_CTRL5 = 0x24,

        REG_REFERENCE = 0x25,
        REG_OUT_TEMP  = 0x26,
        REG_STATUS    = 0x27,

        REG_OUT_X_L = 0x28,
        REG_OUT_X_H = 0x29,

        REG_OUT_Y_L = 0x2A,
        REG_OUT_Y_H = 0x2B,

        REG_OUT_Z_L = 0x2C,
        REG_OUT_Z_H = 0x2D,

        REG_FIFO_CTRL = 0x2E,
        REG_FIFO_SRC  = 0x2F
    };
};

}  // namespace Boardcore<|MERGE_RESOLUTION|>--- conflicted
+++ resolved
@@ -22,29 +22,16 @@
  */
 
 #pragma once
-<<<<<<< HEAD
-
+
+#include <drivers/spi/SPIDriver.h>
 #include <drivers/timer/TimestampTimer.h>
-=======
-#include <drivers/spi/SPIDriver.h>
 #include <math/Vec3.h>
->>>>>>> a94d47c0
 #include <miosix.h>
 #include <sensors/Sensor.h>
 
 #include <array>
 
 #include "L3GD20Data.h"
-<<<<<<< HEAD
-#include "drivers/spi/SPIDriver.h"
-#include "math/Vec3.h"
-#include "sensors/Sensor.h"
-=======
-#include "TimestampTimer.h"
->>>>>>> a94d47c0
-
-using miosix::GpioPin;
-using std::array;
 
 namespace Boardcore
 {
@@ -78,7 +65,7 @@
      * @param    odr Output Data Rate (See datasheet)
      * @param    cutoff_freq Low pass filter cutoff frequency (See datasheet)
      */
-    L3GD20(SPIBusInterface& bus, GpioPin cs,
+    L3GD20(SPIBusInterface& bus, miosix::GpioPin cs,
            FullScaleRange range = FullScaleRange::FS_250,
            OutPutDataRate odr   = OutPutDataRate::ODR_95,
            uint8_t cutoff_freq  = 0x03)
@@ -98,7 +85,7 @@
      * @param    odr Output Data Rate (See datasheet)
      * @param    cutoff_freq Low pass filter cutoff selector (See datasheet)
      */
-    L3GD20(SPIBusInterface& bus, GpioPin cs, SPIBusConfig cfg,
+    L3GD20(SPIBusInterface& bus, miosix::GpioPin cs, SPIBusConfig cfg,
            FullScaleRange range = FullScaleRange::FS_250,
            OutPutDataRate odr   = OutPutDataRate::ODR_95,
            uint8_t cutoff_freq  = 0x03)
@@ -134,7 +121,7 @@
     {
         SPITransaction spi(spislave);
 
-        uint8_t whoami = spi.read(REG_WHO_AM_I);
+        uint8_t whoami = spi.readRegister(REG_WHO_AM_I);
 
         if (whoami != WHO_AM_I_VAL)
         {
@@ -145,13 +132,13 @@
         switch (fs)
         {
             case FullScaleRange::FS_250:
-                spi.write(REG_CTRL4, 0);
+                spi.writeRegister(REG_CTRL4, 0);
                 break;
             case FullScaleRange::FS_500:
-                spi.write(REG_CTRL4, (uint8_t)(1 << 4));
+                spi.writeRegister(REG_CTRL4, (uint8_t)(1 << 4));
                 break;
             case FullScaleRange::FS_2000:
-                spi.write(REG_CTRL4, (uint8_t)(2 << 4));
+                spi.writeRegister(REG_CTRL4, (uint8_t)(2 << 4));
                 break;
             default:
                 break;
@@ -160,7 +147,7 @@
         if (fifo_enabled)
         {
             // Enable fifo
-            spi.write(REG_CTRL5, 1 << 6);
+            spi.writeRegister(REG_CTRL5, 1 << 6);
 
             // Set watermark level to fifo_watermark samples
             uint8_t fifo_ctrl = fifo_watermark;
@@ -168,15 +155,15 @@
             // Set fifo to STREAM mode
             fifo_ctrl |= 0x02 << 5;
 
-            spi.write(REG_FIFO_CTRL, fifo_ctrl);
+            spi.writeRegister(REG_FIFO_CTRL, fifo_ctrl);
 
             // Enable FIFO watermark interrupt on INT2
-            spi.write(REG_CTRL3, 0x04);
+            spi.writeRegister(REG_CTRL3, 0x04);
         }
         else
         {
             // Enable DRDY interrupt on INT2
-            spi.write(REG_CTRL3, 0x08);
+            spi.writeRegister(REG_CTRL3, 0x08);
         }
 
         // Enter normal mode, enable output
@@ -201,7 +188,7 @@
                 break;
         }
 
-        spi.write(REG_CTRL1, ctrl1);
+        spi.writeRegister(REG_CTRL1, ctrl1);
 
         return true;
     }
@@ -218,7 +205,7 @@
             // Read output data registers (X, Y, Z)
             {
                 SPITransaction spi(spislave);
-                spi.read(REG_OUT_X_L | 0x40, buf, 6);
+                spi.readRegisters(REG_OUT_X_L | 0x40, buf, 6);
             }
 
             {
@@ -242,12 +229,12 @@
         {
             SPITransaction spi(spislave);
             // Read last fifo level
-            uint8_t fifo_src   = spi.read(REG_FIFO_SRC);
+            uint8_t fifo_src   = spi.readRegister(REG_FIFO_SRC);
             uint8_t ovr        = (fifo_src & 0x40) >> 7;  // Overrun bit
             uint8_t fifo_level = (fifo_src & 0x1F) + ovr;
 
             // Read fifo
-            spi.read(REG_OUT_X_L | 0x40, buf, fifo_level * 6);
+            spi.readRegisters(REG_OUT_X_L | 0x40, buf, fifo_level * 6);
 
             uint64_t dt = dt_interrupt / last_fifo_level;
 
