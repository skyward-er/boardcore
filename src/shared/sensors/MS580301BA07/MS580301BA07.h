--- conflicted
+++ resolved
@@ -22,14 +22,10 @@
 
 #pragma once
 
-<<<<<<< HEAD
+#include <diagnostic/PrintLogger.h>
+
 #include <cstring>
-=======
-#include <diagnostic/PrintLogger.h>
-
-#include <cstring>
-
->>>>>>> 532321e2
+
 #include "../Sensor.h"
 #include "Debug.h"
 #include "MS580301BA07Data.h"
@@ -54,13 +50,8 @@
 
     MS580301BA07(SPIBusInterface& bus, GpioPin cs, SPIBusConfig config,
                  uint16_t temp_div = 1)
-<<<<<<< HEAD
         : spi_ms5803(bus, cs, config), raw_temp(0), last_temp(0.0),
           last_press(0.0), temp_divider(temp_div)
-=======
-        : spi_ms5803(bus, cs, config), mLastTemp(0.0), mLastPressure(0.0),
-          temp_divider(temp_div)
->>>>>>> 532321e2
     {
         memset(&cd, 0, sizeof(calibration_data));
     }
@@ -132,14 +123,14 @@
         {
             case STATE_INIT:
             {
-                spi.write(CONVERT_D2_4096); // Begin temperature sampling
+                spi.write(CONVERT_D2_4096);  // Begin temperature sampling
                 state = STATE_SAMPLED_TEMPERATURE;
                 break;
             }
             case STATE_SAMPLED_TEMPERATURE:
             {
                 spi.read(ADC_READ, rcvbuf, 3, false);
-                
+
                 last_temp_timestamp = TimestampTimer::getTimestamp();
 
                 // TODO use swapBytes
@@ -165,14 +156,12 @@
                 {
                     spi.write(CONVERT_D2_4096);  // Begin temperature sampling
                     temp_counter = 0;
-<<<<<<< HEAD
                     state        = STATE_SAMPLED_TEMPERATURE;
                 }
-                else {
-                    spi.write(CONVERT_D1_4096);  // Begin pressure sampling again
-=======
-                    mStatus      = STATE_SAMPLED_TEMPERATURE;
->>>>>>> 532321e2
+                else
+                {
+                    spi.write(
+                        CONVERT_D1_4096);  // Begin pressure sampling again
                 }
                 break;
             }
