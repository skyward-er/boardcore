/* Copyright (c) 2020 Skyward Experimental Rocketry
 * Author: Luca Conterio
 *
 * Permission is hereby granted, free of charge, to any person obtaining a copy
 * of this software and associated documentation files (the "Software"), to deal
 * in the Software without restriction, including without limitation the rights
 * to use, copy, modify, merge, publish, distribute, sublicense, and/or sell
 * copies of the Software, and to permit persons to whom the Software is
 * furnished to do so, subject to the following conditions:
 *
 * The above copyright notice and this permission notice shall be included in
 * all copies or substantial portions of the Software.
 *
 * THE SOFTWARE IS PROVIDED "AS IS", WITHOUT WARRANTY OF ANY KIND, EXPRESS OR
 * IMPLIED, INCLUDING BUT NOT LIMITED TO THE WARRANTIES OF MERCHANTABILITY,
 * FITNESS FOR A PARTICULAR PURPOSE AND NONINFRINGEMENT. IN NO EVENT SHALL THE
 * AUTHORS OR COPYRIGHT HOLDERS BE LIABLE FOR ANY CLAIM, DAMAGES OR OTHER
 * LIABILITY, WHETHER IN AN ACTION OF CONTRACT, TORT OR OTHERWISE, ARISING FROM,
 * OUT OF OR IN CONNECTION WITH THE SOFTWARE OR THE USE OR OTHER DEALINGS IN
 * THE SOFTWARE.
 */

#include "SensorManager.h"

#include <utils/Debug.h>

namespace Boardcore
{

SensorManager::SensorManager(const SensorMap_t& sensorsMap)
    : scheduler(new TaskScheduler()), customScheduler(true)
{
    if (!init(sensorsMap))
        LOG_ERR(logger, "Initialization failed");
}

SensorManager::SensorManager(const SensorMap_t& sensorsMap,
                             TaskScheduler* scheduler)
    : scheduler(scheduler), customScheduler(false)
{
    if (!init(sensorsMap))
        LOG_ERR(logger, "Initialization failed");
}

SensorManager::~SensorManager()
{
    for (auto sampler : samplers)
        delete sampler;
    if (customScheduler)
        delete scheduler;
}

<<<<<<< HEAD
bool SensorManager::start() { return initResult; }
=======
bool SensorManager::start() { return initResult ? scheduler->start() : false; }
>>>>>>> 7a8e2417

void SensorManager::stop() { scheduler->stop(); }

void SensorManager::enableSensor(AbstractSensor* sensor)
{
    if (samplersMap.find(sensor) != samplersMap.end())
    {
        samplersMap[sensor]->toggleSensor(sensor, true);
    }
    else
    {
        LOG_ERR(logger, "Can't enable sensor {} it does not exist",
                static_cast<void*>(sensor));
    }
}

void SensorManager::disableSensor(AbstractSensor* sensor)
{
    if (samplersMap.find(sensor) != samplersMap.end())
    {
        samplersMap[sensor]->toggleSensor(sensor, false);
    }
    else
    {
        LOG_ERR(logger, "Can't disable sensor {}, it does not exist",
                static_cast<void*>(sensor));
    }
}

void SensorManager::enableAllSensors()
{
    for (auto sampler : samplers)
        sampler->enableAllSensors();
}

void SensorManager::disableAllSensors()
{
    for (auto sampler : samplers)
        sampler->disableAllSensors();
}

bool SensorManager::areAllSensorsInitialized() { return initResult; }

const SensorInfo SensorManager::getSensorInfo(AbstractSensor* sensor)
{
    if (samplersMap.find(sensor) != samplersMap.end())
        return samplersMap[sensor]->getSensorInfo(sensor);

    LOG_ERR(logger, "Sensor {} not found, can't return SensorInfo",
            static_cast<void*>(sensor));

    return SensorInfo{};
}

const vector<TaskStatsResult> SensorManager::getSamplersStats()
{
    return scheduler->getTaskStats();
}

bool SensorManager::init(const SensorMap_t& sensorsMap)
{
    uint8_t currentSamplerId = getFirstTaskID();

    if (currentSamplerId != 0)
    {
        LOG_INFO(logger, "Task scheduler not empty: starting from task ID {}",
                 currentSamplerId);
    }

    for (auto it : sensorsMap)
    {
        AbstractSensor* sensor = it.first;
        SensorInfo sensorInfo  = it.second;

        // Try to initialize the sensors
        if (!initSensor(sensor))
        {
            sensorInfo.isEnabled = false;

            initResult = false;

            LOG_ERR(
                logger,
                "Failed to initialize sensor {} -> Error: {} (period: {} ms)",
                sensorInfo.id.c_str(), sensor->getLastError(),
                sensorInfo.period);
        }
        else
        {
            sensorInfo.isInitialized = true;
        }

        // Add sensor even if not initialized correctly, its isInitialized info
        // field will be false
        LOG_DEBUG(logger, "Adding {} -> period: {} ms, enabled = {}",
                  sensorInfo.id.c_str(), sensorInfo.period,
                  sensorInfo.isEnabled);

        // Check if a sampler with the same sampling period exists
        bool found = false;
        for (auto sampler : samplers)
        {
            if (sensorInfo.period == sampler->getSamplingPeriod())
            {
                sampler->addSensor(sensor, sensorInfo);
                samplersMap[sensor] = sampler;
                found               = true;
            }
        }

        if (!found)
        {
            // A sampler with the required period does not exist yet
            SensorSampler* newSampler =
                createSampler(currentSamplerId, sensorInfo.period);

            newSampler->addSensor(sensor, sensorInfo);

            samplers.push_back(newSampler);
            samplersMap[sensor] = newSampler;

            if (currentSamplerId == MAX_TASK_ID)
                LOG_WARN(logger,
                         "Max task ID (255) reached in task scheduler, IDs "
                         "will start again from 0");

            currentSamplerId++;
        }
    }

    initScheduler();

    return initResult;
}

bool SensorManager::initSensor(AbstractSensor* sensor)
{
    return sensor->init() && sensor->selfTest();
}

void SensorManager::initScheduler()
{
    // Sort the vector to have lower period samplers (higher frequency) inserted
    // before higher period ones into the TaskScheduler
    std::stable_sort(samplers.begin(), samplers.end(),
                     SensorSampler::comparareByPeriod);

    // Add all the samplers to the scheduler
    for (auto& sampler : samplers)
    {
        function_t samplerUpdateFunction([=]()
                                         { sampler->sampleAndCallback(); });

        scheduler->addTask(samplerUpdateFunction, sampler->getSamplingPeriod(),
                           sampler->getID());
    }
}

uint8_t SensorManager::getFirstTaskID()
{
    std::vector<TaskStatsResult> tasksStats = scheduler->getTaskStats();

    if (tasksStats.empty())
        return 0;

    auto max = std::max_element(
        tasksStats.begin(), tasksStats.end(),
        [](const TaskStatsResult& t1, const TaskStatsResult& t2)
        { return t1.id < t2.id; });

    return max->id + 1;
}

SensorSampler* SensorManager::createSampler(uint8_t id, uint32_t period)
{
    LOG_DEBUG(logger, "Creating Sampler {} with sampling period {} ms", id,
              period);

    return new SimpleSensorSampler(id, period);
}

}  // namespace Boardcore<|MERGE_RESOLUTION|>--- conflicted
+++ resolved
@@ -50,11 +50,12 @@
         delete scheduler;
 }
 
-<<<<<<< HEAD
-bool SensorManager::start() { return initResult; }
-=======
-bool SensorManager::start() { return initResult ? scheduler->start() : false; }
->>>>>>> 7a8e2417
+bool SensorManager::start()
+{
+    if (customScheduler)
+        scheduler->start();
+    return initResult;
+}
 
 void SensorManager::stop() { scheduler->stop(); }
 
