/* Copyright (c) 2020 Skyward Experimental Rocketry
 * Author: Alberto Nidasio
 *
 * Permission is hereby granted, free of charge, to any person obtaining a copy
 * of this software and associated documentation files (the "Software"), to deal
 * in the Software without restriction, including without limitation the rights
 * to use, copy, modify, merge, publish, distribute, sublicense, and/or sell
 * copies of the Software, and to permit persons to whom the Software is
 * furnished to do so, subject to the following conditions:
 *
 * The above copyright notice and this permission notice shall be included in
 * all copies or substantial portions of the Software.
 *
 * THE SOFTWARE IS PROVIDED "AS IS", WITHOUT WARRANTY OF ANY KIND, EXPRESS OR
 * IMPLIED, INCLUDING BUT NOT LIMITED TO THE WARRANTIES OF MERCHANTABILITY,
 * FITNESS FOR A PARTICULAR PURPOSE AND NONINFRINGEMENT. IN NO EVENT SHALL THE
 * AUTHORS OR COPYRIGHT HOLDERS BE LIABLE FOR ANY CLAIM, DAMAGES OR OTHER
 * LIABILITY, WHETHER IN AN ACTION OF CONTRACT, TORT OR OTHERWISE, ARISING FROM,
 * OUT OF OR IN CONNECTION WITH THE SOFTWARE OR THE USE OR OTHER DEALINGS IN
 * THE SOFTWARE.
 */

#pragma once

#include "../AnalogPressureSensor.h"
#include "MPXHZ6130AData.h"

/**
 * @brief Driver for NXP's MPXHZ6130A pressure sensor
 */
class MPXHZ6130A final : public AnalogPressureSensor<MPXHZ6130AData>
{
public:
    MPXHZ6130A(std::function<ADCData()> getSensorVoltage_,
               const float V_SUPPLY_                 = 5.0,
               const unsigned int num_calib_samples_ = 200,
               const float moving_avg_coeff_         = 1.0,
               const float ref_press_                = 101325.0f)
        : AnalogPressureSensor(getSensorVoltage_, V_SUPPLY_, 130000),
          offset(0.0), num_calib_samples(num_calib_samples_),
          moving_avg_coeff(moving_avg_coeff_), ref_press(ref_press_)
    {
    }

    MPXHZ6130AData sampleImpl()
    {
        last_sample = AnalogPressureSensor<MPXHZ6130AData>::sampleImpl();

        if (calibrating)
        {
            press_stats.add(last_sample.press);

            if (press_stats.getStats().nSamples >= num_calib_samples)
            {
                calibrating = false;
                offset      = ref_press - press_stats.getStats().mean;

<<<<<<< HEAD
                printf("MPXHZ6130A barometer offset : %.2f \n", offset);
=======
                TRACE("MPXHZ6130A barometer offset : %.2f \n", offset);
>>>>>>> 87791165
            }
        }

        last_sample.press = last_sample.press + offset;

        last_sample.press = movingAverage(last_sample.press);

        return last_sample;
    }

    void setReferencePressure(float p) { ref_press = p; }

    void calibrate()
    {
        press_stats.reset();
        offset      = 0.0f;
        calibrating = true;
    }

    bool isCalibrating() { return calibrating; }

private:
    float voltageToPressure(float voltage) override
    {
        return (((voltage / V_SUPPLY) + CONST_B) / CONST_A) * 1000;
    }

    float movingAverage(float new_value)
    {
        accumulator = (moving_avg_coeff * new_value) +
                      (1.0 - moving_avg_coeff) * accumulator;
        return accumulator;
    }

    // Constants from datasheet
    static constexpr float CONST_A = 0.007826;
    static constexpr float CONST_B = 0.07739;

    bool calibrating = false;
    float offset;
    Stats press_stats;
    unsigned int num_calib_samples;

    // moving average
    const float moving_avg_coeff;
    float accumulator = 0.0;

    float ref_press;
};<|MERGE_RESOLUTION|>--- conflicted
+++ resolved
@@ -55,11 +55,7 @@
                 calibrating = false;
                 offset      = ref_press - press_stats.getStats().mean;
 
-<<<<<<< HEAD
-                printf("MPXHZ6130A barometer offset : %.2f \n", offset);
-=======
                 TRACE("MPXHZ6130A barometer offset : %.2f \n", offset);
->>>>>>> 87791165
             }
         }
 
