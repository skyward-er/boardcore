--- conflicted
+++ resolved
@@ -22,14 +22,10 @@
 
 #include "BMX160.h"
 
-<<<<<<< HEAD
+namespace Boardcore
+{
+
 BMX160::BMX160(SPIBusInterface& bus, miosix::GpioPin cs, BMX160Config config)
-=======
-namespace Boardcore
-{
-
-BMX160::BMX160(SPIBusInterface& bus, GpioPin cs, BMX160Config config)
->>>>>>> fe88ba9e
     : BMX160(bus, cs, config, SPIBusConfig{})
 {
     spi_slave.config.clockDivider = SPI::ClockDivider::DIV_32;
