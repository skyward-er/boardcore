/* Copyright (c) 2020 Skyward Experimental Rocketry
 * Author: Davide Mor
 *
 * Permission is hereby granted, free of charge, to any person obtaining a copy
 * of this software and associated documentation files (the "Software"), to deal
 * in the Software without restriction, including without limitation the rights
 * to use, copy, modify, merge, publish, distribute, sublicense, and/or sell
 * copies of the Software, and to permit persons to whom the Software is
 * furnished to do so, subject to the following conditions:
 *
 * The above copyright notice and this permission notice shall be included in
 * all copies or substantial portions of the Software.
 *
 * THE SOFTWARE IS PROVIDED "AS IS", WITHOUT WARRANTY OF ANY KIND, EXPRESS OR
 * IMPLIED, INCLUDING BUT NOT LIMITED TO THE WARRANTIES OF MERCHANTABILITY,
 * FITNESS FOR A PARTICULAR PURPOSE AND NONINFRINGEMENT. IN NO EVENT SHALL THE
 * AUTHORS OR COPYRIGHT HOLDERS BE LIABLE FOR ANY CLAIM, DAMAGES OR OTHER
 * LIABILITY, WHETHER IN AN ACTION OF CONTRACT, TORT OR OTHERWISE, ARISING FROM,
 * OUT OF OR IN CONNECTION WITH THE SOFTWARE OR THE USE OR OTHER DEALINGS IN
 * THE SOFTWARE.
 */

#pragma once

#include <drivers/spi/SPIDriver.h>
#include <sensors/Sensor.h>
#include <algorithm>

#include <cassert>

#include "BMX160Config.h"
#include "BMX160Data.h"
#include "BMX160Defs.h"
#include "TimestampTimer.h"

#include "Constants.h"

class BMX160Corrector;

/// @brief BMX160 Driver.
class BMX160 : public SensorFIFO<BMX160Data, 200>
{
    friend BMX160Corrector;
public:
    /// @brief BMX160 Custom errors.
    enum BMX160Errors : uint8_t
    {
        INVALID_FIFO_DATA =
            SensorErrors::END_OF_BASE_ERRORS  ///< The fifo contained invalid
                                              ///< data.
    };

    /// @brief BMX160 Constructor.
    /// @param bus SPI bus
    /// @param cs SPI Chip Select pin
    /// @param config BMX160 configuration
    BMX160(SPIBusInterface& bus, GpioPin cs, BMX160Config config = {})
        : BMX160(bus, cs, config, SPIBusConfig{})
    {
        spi_slave.config.clock_div = SPIClockDivider::DIV32;
<<<<<<< HEAD
=======
        old_mag.mag_timestamp      = 0.0f;
        old_gyr.gyro_timestamp     = 0.0f;
        old_acc.accel_timestamp    = 0.0f;
>>>>>>> 739c8be0
    }

    /// @brief BMX160 Constructor.
    /// @param bus SPI bus
    /// @param cs SPI Chip Select pin
    /// @param config BMX160 configuration
    /// @param bus_config SPI bus configuration
    BMX160(SPIBusInterface& bus, GpioPin cs, BMX160Config config,
           SPIBusConfig bus_config)
        : spi_slave(bus, cs, bus_config), config(config)
    {
        old_mag.mag_timestamp   = 0.0f;
        old_gyr.gyro_timestamp  = 0.0f;
        old_acc.accel_timestamp = 0.0f;
    }

    /// @brief Initialize the driver.
    bool init() override
    {
#ifdef DEBUG
        assert(!is_init && "init() should be called once");
#endif

        if (!checkChipid())
        {
            TRACE("[BMX160] Got bad CHIPID\n");
            last_error = SensorErrors::INVALID_WHOAMI;
            return false;
        }

        softReset();

        if (!setPowerMode())
        {

            TRACE("[BMX160] Not all interfaces are up and running!\n");
            last_error = SensorErrors::INIT_FAIL;
            return false;
        }

        {
            SPITransaction spi(spi_slave);

            // Enable both interrupt pins, otherwise they'll just float.
            // We configure both of them as push-pull and active-low
            spi.write(BMX160Defs::REG_INT_OUT_CTRL,
                      BMX160Defs::INT_OUT_CTRL_INT2_OUT |
                          BMX160Defs::INT_OUT_CTRL_INT1_OUT);
        }

        initAcc();
        initGyr();
        initMag();

        initFifo();
        initInt();

        return is_init = true;
    }

    /// @brief Perform self-test on the device.
    bool selfTest() override
    {
#ifdef DEBUG
        assert(is_init && "init() was not called");
#endif

        // The device will enter in an unusable state when testing.
        is_init = false;

        if (!testAcc() || !testGyr() || !testMag())
        {
            last_error = SensorErrors::SELF_TEST_FAIL;
            return false;
        }
        else
        {
            // Finally reinitialize the device into a known state
            return init();
        }
    }

    /// @brief Gather data from FIFO/data registers and temperature sensor.
    BMX160Data sampleImpl() override
    {
#ifdef DEBUG
        assert(is_init && "init() was not called");
#endif
        // Reset any errors.
        last_error = SensorErrors::NO_ERRORS;

        // Read temperature
        if (config.temp_divider != 0 && temp_counter % config.temp_divider == 0)
            readTemp();

        temp_counter++;

        // Delete old samples
        last_fifo_level = 0;

        switch (config.fifo_mode)
        {
            case BMX160Config::FifoMode::DISABLED:
                // Just push one sample
                readData();
                break;

            case BMX160Config::FifoMode::HEADERLESS:
                // Read whole FIFO (headerless)
                readFifo(true);
                break;

            case BMX160Config::FifoMode::HEADER:
                // Read whole FIFO (header)
                readFifo(false);
                break;
        }

        if (last_error != SensorErrors::NO_ERRORS || last_fifo_level == 0)
        {
            // Something went wront, return dummy data
            return BMX160Data{};
        }
        else
        {
            return last_fifo[last_fifo_level - 1];
        }
    }

    /// @brief Get last read temperature
    BMX160Temerature getTemperature()
    {
        BMX160Temerature t;
        t.temp_timestamp = TimestampTimer::getTimestamp();
        t.temp           = temperature;
        return t;
    }

private:
    float temperature = 0.0f;
    MagnetometerData old_mag;
    GyroscopeData old_gyr;
    AccelerometerData old_acc;

    bool is_init = false;
    SPISlave spi_slave;

    BMX160Defs::TrimData trim_data;
    BMX160Config config;

    float gyr_sensibility = 0.0f;
    float acc_sensibility = 0.0f;

    int temp_counter = 0;

    enum class Cmd
    {
        START_FOC           = 0x03,
        ACC_SET_PMU_MODE    = 0x10,  // 0b0001_00nn
        GYR_SET_PMU_MODE    = 0x14,  // 0b0001_01nn
        MAG_IF_SET_PMU_MODE = 0x18,  // 0b0001_10nn
        PROG_NVM            = 0xA0,
        FIFO_FLUSH          = 0xB0,
        INT_RESET           = 0xB1,
        STEP_CNT_CLR        = 0xB2,
        SOFTRESET           = 0xB6,
    };

    enum class PowerMode
    {
        SUSPEND       = 0x0,
        NORMAL        = 0x1,
        LOW_POWER     = 0x2,
        FAST_START_UP = 0x3
    };

    /// @brief Execute CMD.
    ///
    /// @param cmd Command to be executed.
    /// @param pmu Powermode (MUST be set to PowerMode::SUSPEND when not
    /// needed).
    void sendCmd(SPITransaction& spi, Cmd cmd,
                 PowerMode pmu = PowerMode::SUSPEND)
    {
        spi.write(BMX160Defs::REG_CMD,
                  static_cast<uint8_t>(cmd) | static_cast<uint8_t>(pmu));
    }

    /// @brief Push a sample into the FIFO.
    ///
    /// @param sample Sample to be pushed.
    void pushSample(BMX160Data sample)
    {
        last_fifo[last_fifo_level++] = sample;
    }

    /// @brief Convenience function to configure magnetometer.
    ///
    /// @param value bmm150 configuration value.
    void confMag(SPITransaction& spi, uint8_t value)
    {
        spi.write(BMX160Defs::REG_MAG_IF_0, value);
        miosix::Thread::sleep(10);
    }

    /// @brief Convenience function to map magnetometer for read.
    ///
    /// @param reg bmm150 register to be mapped in REG_DATA_MAG.
    void mapMag(SPITransaction& spi, uint8_t reg)
    {
        spi.write(BMX160Defs::REG_MAG_IF_1, reg);
        miosix::Thread::sleep(10);
    }

    /// @brief Convenience function to read a single byte from magnetometer.
    ///
    /// @param reg Register to be read.
    /// @return Value read from the register.
    uint8_t readMag(SPITransaction& spi, uint8_t reg)
    {
        mapMag(spi, reg);
        return spi.read(BMX160Defs::REG_DATA_MAG);
    }

    /// @brief Convenience function to read from magnetometer.
    ///
    /// @param reg Register to be read.
    /// @param[out] data Buffer to fill with the data.
    /// @param size Size of the buffer.
    void readMag(SPITransaction& spi, uint8_t reg, uint8_t* data, size_t size)
    {
        while (size != 0)
        {
            int burst = 0;
            if (size >= 8)
            {
                confMag(spi, BMX160Defs::MAG_IF_0_MANUAL |
                                 BMX160Defs::MAG_IF_0_BURST_8);
                burst = 8;
            }
            else if (size >= 6)
            {
                confMag(spi, BMX160Defs::MAG_IF_0_MANUAL |
                                 BMX160Defs::MAG_IF_0_BURST_6);
                burst = 6;
            }
            else if (size >= 2)
            {
                confMag(spi, BMX160Defs::MAG_IF_0_MANUAL |
                                 BMX160Defs::MAG_IF_0_BURST_2);
                burst = 2;
            }
            else
            {
                confMag(spi, BMX160Defs::MAG_IF_0_MANUAL |
                                 BMX160Defs::MAG_IF_0_BURST_1);
                burst = 1;
            }

            mapMag(spi, reg);
            spi.read(BMX160Defs::REG_DATA_MAG, data, burst);

            reg += burst;
            data += burst;
            size -= burst;
        }

        confMag(spi, BMX160Defs::MAG_IF_0_MANUAL);
    }

    /// @brief Convenience function to write to magnetometer.
    ///
    /// @param reg Register to be written to.
    /// @param value Value to write to the register.
    void writeMag(SPITransaction& spi, uint8_t reg, uint8_t value)
    {
        spi.write(BMX160Defs::REG_MAG_IF_3, value);
        spi.write(BMX160Defs::REG_MAG_IF_2, reg);
        miosix::Thread::sleep(10);
    }

    /// @brief Check for chipid validity.
    ///
    /// @return Returns false on failure.
    bool checkChipid()
    {
        SPITransaction spi(spi_slave);
        auto chip_id = spi.read(BMX160Defs::REG_CHIPID);
<<<<<<< HEAD
        // TRACE("[BMX160] Chipid: %d\n", (int)chip_id);
=======
        TRACE("[BMX160] Chipid: %d\n", chip_id);
>>>>>>> 739c8be0

        return chip_id == BMX160Defs::CHIPID;
    }

    /// @brief Perform a soft-reset.
    void softReset()
    {
        SPITransaction spi(spi_slave);

        // Reset the state of the device, just to be sure.
        sendCmd(spi, Cmd::SOFTRESET);
        miosix::Thread::sleep(10);

        // Dummy read of REG_COMM_TEST to enable SPI
        spi.read(BMX160Defs::REG_COMM_TEST);
        miosix::Thread::sleep(10);
    }

    /// @brief Wake interfaces up, should be called after soft-reset.
    ///
    /// @return Returns false on failure.
    bool setPowerMode()
    {
        SPITransaction spi(spi_slave);

        sendCmd(spi, Cmd::MAG_IF_SET_PMU_MODE, PowerMode::NORMAL);
        miosix::Thread::sleep(80);

        sendCmd(spi, Cmd::GYR_SET_PMU_MODE, PowerMode::NORMAL);
        miosix::Thread::sleep(80);

        sendCmd(spi, Cmd::ACC_SET_PMU_MODE, PowerMode::NORMAL);
        miosix::Thread::sleep(80);

        // Check if all sensors are up and running
        return (spi.read(BMX160Defs::REG_PMU_STATUS) &
                BMX160Defs::PMU_STATUS_ALL_MASK) ==
               BMX160Defs::PMU_STATUS_ALL_NORMAL;
    }

    /// @brief Initialize accelerometer.
    void initAcc()
    {
        // Calculate accelerometer sensibility
        switch (config.acc_range)
        {
            case BMX160Config::AccRange::G_2:
                acc_sensibility = 1.0f / 16384.0f;
                break;
            case BMX160Config::AccRange::G_4:
                acc_sensibility = 1.0f / 8192.0f;
                break;
            case BMX160Config::AccRange::G_8:
                acc_sensibility = 1.0f / 4096.0f;
                break;
            case BMX160Config::AccRange::G_16:
                acc_sensibility = 1.0f / 2048.0f;
                break;
        }

        SPITransaction spi(spi_slave);

        spi.write(BMX160Defs::REG_ACC_CONF,
                  static_cast<uint8_t>(config.acc_odr) |
                      static_cast<uint8_t>(config.acc_bwp));
        spi.write(BMX160Defs::REG_ACC_RANGE,
                  static_cast<uint8_t>(config.acc_range));
    }

    /// @brief Initialize gyroscope.
    void initGyr()
    {
        // Calculate gyro sensibility
        switch (config.gyr_range)
        {
            case BMX160Config::GyrRange::DEG_2000:
                gyr_sensibility = 1.0f / 16.4f;
                break;
            case BMX160Config::GyrRange::DEG_1000:
                gyr_sensibility = 1.0f / 32.8f;
                break;
            case BMX160Config::GyrRange::DEG_500:
                gyr_sensibility = 1.0f / 65.6f;
                break;
            case BMX160Config::GyrRange::DEG_250:
                gyr_sensibility = 1.0f / 131.2f;
                break;
            case BMX160Config::GyrRange::DEG_125:
                gyr_sensibility = 1.0f / 262.4f;
                break;
        }

        SPITransaction spi(spi_slave);
        spi.write(BMX160Defs::REG_GYR_CONF,
                  static_cast<uint8_t>(config.gyr_odr) |
                      static_cast<uint8_t>(config.gyr_bwp));
        spi.write(BMX160Defs::REG_GYR_RANGE,
                  static_cast<uint8_t>(config.gyr_range));
    }

    /// @brief Initialize magnetometer.
    void initMag()
    {
        /*
        Little explanation of this:
        The magnetometer is not controlled directly,
        instead we have a secondary controller, BMM150,
        with its own register accessed with REG_MAG_IF_[1-3]
        */

        SPITransaction spi(spi_slave);

        // Enable manual configuration mode
        confMag(spi, BMX160Defs::MAG_IF_0_MANUAL);

        // Put MAG into sleep mode (from suspend mode)
        writeMag(spi, BMX160Defs::MAG_REG_RESET,
                 BMX160Defs::MAG_RESET_POWER_CONTROL);

        writeMag(spi, BMX160Defs::MAG_REG_REPXY, config.mag_repxy);
        writeMag(spi, BMX160Defs::MAG_REG_REPZ, config.mag_repz);

        if (config.enable_compensation)
            boschReadTrim(spi);

        // Magic sequence to init it
        writeMag(spi, BMX160Defs::MAG_REG_CONTROL,
                 BMX160Defs::MAG_CONTROL_FORCED);
        mapMag(spi, BMX160Defs::MAG_REG_DATA);

        // Set mag output data rate
        spi.write(BMX160Defs::REG_MAG_CONF,
                  static_cast<uint8_t>(config.mag_odr));
        miosix::Thread::sleep(10);

        // Disable manual configuration mode
        confMag(spi, 0);
    }

    /// @brief Initialize FIFO.
    void initFifo()
    {
        if (config.fifo_mode != BMX160Config::FifoMode::DISABLED)
        {
            SPITransaction spi(spi_slave);

            uint8_t config_byte = BMX160Defs::FIFO_CONFIG_1_ACC_EN |
                                  BMX160Defs::FIFO_CONFIG_1_GYR_EN |
                                  BMX160Defs::FIFO_CONFIG_1_MAG_EN;

            if (config.fifo_mode == BMX160Config::FifoMode::HEADER)
                config_byte |= BMX160Defs::FIFO_CONFIG_1_HEADER_EN;

            spi.write(BMX160Defs::REG_FIFO_CONFIG_1, config_byte);

            config_byte = (config.fifo_gyr_downs & 3) |
                          ((config.fifo_acc_downs & 3) << 4);

            if (config.fifo_acc_filtered)
                config_byte |= BMX160Defs::FIFO_DOWNS_ACC_FILT_DATA;

            if (config.fifo_gyr_filtered)
                config_byte |= BMX160Defs::FIFO_DOWNS_GYR_FILT_DATA;

            spi.write(BMX160Defs::REG_FIFO_DOWNS, config_byte);

            sendCmd(spi, Cmd::FIFO_FLUSH);
        }
    }

    /// @brief Initialize interrupts.
    void initInt()
    {
        if (config.fifo_int != BMX160Config::FifoInt::DISABLED)
        {
            SPITransaction spi(spi_slave);

            // Set fifo watermark
            spi.write(BMX160Defs::REG_FIFO_CONFIG_0, config.fifo_watermark);

            // Enable FIFO full interrupt and fifo watermark
            spi.write(BMX160Defs::REG_INT_EN_1,
                      BMX160Defs::INT_EN_1_FIFO_FULL |
                          BMX160Defs::INT_EN_1_FIFO_WATERMARK);

            // Enable interrupt pin map
            if (config.fifo_int == BMX160Config::FifoInt::PIN_INT1)
            {
                // Configure to use INT1
                spi.write(BMX160Defs::REG_INT_MAP_1,
                          BMX160Defs::INT_MAP_1_INT_1_FIFO_FULL |
                              BMX160Defs::INT_MAP_1_INT_1_FIFO_WATERMARK);
            }
            else
            {
                // Configure to use INT2
                spi.write(BMX160Defs::REG_INT_MAP_1,
                          BMX160Defs::INT_MAP_1_INT_2_FIFO_FULL |
                              BMX160Defs::INT_MAP_1_INT_2_FIFO_WATERMARK);
            }
        }
    }

    /// @brief Self-test accelerometer.
    ///
    /// @return Returns false on failure.
    bool testAcc()
    {
        const uint16_t SELF_TEST_LIMIT = 8192;
        const uint8_t ACC_CONF_TEST    = 0x2C;
        const uint8_t ACC_RANGE_TEST   = 0x08;

        SPITransaction spi(spi_slave);

        // The acc will complain otherwise...
        spi.write(BMX160Defs::REG_ACC_CONF, ACC_CONF_TEST);
        spi.write(BMX160Defs::REG_ACC_RANGE, ACC_RANGE_TEST);

        // Enable acc self-test + positive force + self-test deflection
        spi.write(BMX160Defs::REG_SELF_TEST,
                  BMX160Defs::SELF_TEST_ACC_AMP |
                      BMX160Defs::SELF_TEST_ACC_SIGN |
                      BMX160Defs::SELF_TEST_ACC_ENABLE);
        miosix::Thread::sleep(50);

        int16_t pos_acc[3];
        spi.read(BMX160Defs::REG_DATA_ACC, reinterpret_cast<uint8_t*>(pos_acc),
                 sizeof(pos_acc));

        // Enable acc self-test + negative force + self-test deflection
        spi.write(
            BMX160Defs::REG_SELF_TEST,
            BMX160Defs::SELF_TEST_ACC_AMP | BMX160Defs::SELF_TEST_ACC_ENABLE);
        miosix::Thread::sleep(50);

        int16_t neg_acc[3];
        spi.read(BMX160Defs::REG_DATA_ACC, reinterpret_cast<uint8_t*>(neg_acc),
                 sizeof(neg_acc));

        if ((neg_acc[0] - pos_acc[0]) < SELF_TEST_LIMIT ||
            (neg_acc[1] - pos_acc[1]) < SELF_TEST_LIMIT ||
            (neg_acc[2] - pos_acc[2]) < SELF_TEST_LIMIT)
        {
            TRACE("[BMX160] Accelerometer self-test failed!\n");
            TRACE("pos_acc: %d %d %d\n", pos_acc[0], pos_acc[1], pos_acc[2]);
            TRACE("neg_acc: %d %d %d\n", neg_acc[0], neg_acc[1], neg_acc[2]);

            return false;
        }

        // Reset self-test
        spi.write(BMX160Defs::REG_SELF_TEST, 0);
        return true;
    }

    /// @brief Self-test gyroscope.
    ///
    /// @return Returns false on failure.
    bool testGyr()
    {
        // Start gyro self-test
        SPITransaction spi(spi_slave);

        spi.write(BMX160Defs::REG_SELF_TEST, BMX160Defs::SELF_TEST_GYR);

        miosix::Thread::sleep(50);

        // Read back the results
        if (!(spi.read(BMX160Defs::REG_STATUS) & 2))
        {
            TRACE("[BMX160] Gyroscope self-test failed!\n");
            return false;
        }
        else
        {
            return true;
        }
    }

    /// @brief Self-test magnetometer.
    ///
    /// @return Returns false on failure.
    bool testMag()
    {
        SPITransaction spi(spi_slave);

        // Enable manual configuration mode
        confMag(spi, BMX160Defs::MAG_IF_0_MANUAL);

        // Enable self-test and put magnetometer in sleep
        writeMag(
            spi, BMX160Defs::MAG_REG_CONTROL,
            BMX160Defs::MAG_CONTROL_SELF_TEST | BMX160Defs::MAG_CONTROL_SLEEP);
        miosix::Thread::sleep(200);

        // Check if it has finished
        if (readMag(spi, BMX160Defs::MAG_REG_CONTROL) &
            BMX160Defs::MAG_CONTROL_SELF_TEST)
        {
            TRACE("[BMX160] Magnetometer didn't finish self-test!\n");
            return false;
        }

        // Read back test results
        int16_t mag[4];
        readMag(spi, BMX160Defs::MAG_REG_DATA, reinterpret_cast<uint8_t*>(mag),
                sizeof(mag));

        // Test results are stored in the lower bit of the 3 axis
        if (!(mag[0] & 1) || !(mag[1] & 1) || !(mag[2] & 1))
        {
            TRACE("[BMX160] Magnetometer self-test failed!\n");
            TRACE("result: %d %d %d %d\n", mag[0], mag[1], mag[2], mag[3]);
            return false;
        }
        else
        {
            return true;
        }
    }

    /// @brief Build magnetometer data.
    ///
    /// @param data Raw input data.
    /// @param timestamp Timestamp associated with the data.
    MagnetometerData buildMagData(BMX160Defs::MagRaw data, uint64_t timestamp)
    {
        // Strip the lower 3 bits for xy
        data.x >>= 3;
        data.y >>= 3;
        // Strip the lower 1 bit for z
        data.z >>= 1;

        if (config.enable_compensation)
        {
            return MagnetometerData{
                timestamp,
                boschMagCompensateX(data.x, data.rhall),
                boschMagCompensateY(data.y, data.rhall),
                boschMagCompensateZ(data.z, data.rhall)
            };
        }
        else
        {
            return MagnetometerData{
                timestamp,
                data.x * BMX160Defs::MAG_SENSIBILITY,
                data.y * BMX160Defs::MAG_SENSIBILITY,
                data.z * BMX160Defs::MAG_SENSIBILITY
            };
        }
    }

    /// @brief Build gyroscope data.
    ///
    /// @param data Raw input data.
    /// @param timestamp Timestamp associated with the data.
    AccelerometerData buildAccData(BMX160Defs::AccRaw data, uint64_t timestamp)
    {
        return AccelerometerData{
            timestamp,
            data.x * acc_sensibility * EARTH_GRAVITY,
            data.y * acc_sensibility * EARTH_GRAVITY,
            data.z * acc_sensibility * EARTH_GRAVITY
        };
    }

    /// @brief Build accelerometer data.
    ///
    /// @param data Raw input data.
    /// @param timestamp Timestamp associated with the data.
    GyroscopeData buildGyrData(BMX160Defs::GyrRaw data, uint64_t timestamp)
    {
        if (config.gyr_unit == BMX160Config::GyrMeasureUnit::DEG)
        {
            return GyroscopeData{
                timestamp,
                data.x * gyr_sensibility,
                data.y * gyr_sensibility,
                data.z * gyr_sensibility
            };
        }
        else 
        {
            return GyroscopeData{
                timestamp,
                data.x * gyr_sensibility * DEGREES_TO_RADIANS,
                data.y * gyr_sensibility * DEGREES_TO_RADIANS,
                data.z * gyr_sensibility * DEGREES_TO_RADIANS
            };
        }
    }

    /// @brief Debug function used to print the current error state
    ///
    /// @return String representing the error.
    const char* debugErr(SPITransaction& spi)
    {
        uint8_t err = spi.read(BMX160Defs::REG_ERR);

        if (err & 1)
        {
            return "Chip not operable";
        }
        else if (err & 64)
        {
            return "Dropped command to register 0x7E";
        }
        else
        {
            // Mask error code
            err = (err >> 1) & 0x0F;
            switch (err)
            {
                case 0:
                    return "No error";
                case 1:
                case 2:
                    return "Generic error";
                case 3:
                    return "LPM and interrupt uses pre-filtered data";
                case 6:
                    return "ODR do not match";
                case 7:
                    return "LPM uses pre-filtered data";
                default:
                    return "Reserved error";
            }
        }
    }

    /// @brief Convert Output Data Rate to the time between samples.
    ///
    /// Warning, anything resulting in a frequency over 1Hz will underflow the
    /// calculations!
    ///
    /// @param odr input output data rate of the sensor.
    /// @param downs downsampling of the input.
    /// @return Time between samples.
    uint32_t odrToTimeOffset(BMX160Config::Odr odr, uint8_t downs)
    {
        // Adjust ODR for downsampling
        uint8_t real_odr = static_cast<uint32_t>(odr) - (downs & 3);

        // Hz = 100 / 2^(8-odr)
        // Sec = 2^(13-odr) / 3200
        // Micro = (2^(13-odr)) * 10000 / 32;

        return ((1 << (13 - real_odr)) * 10000) >> 5;
    }

    /// @brief Read the value of the temperature sensor
    void readTemp()
    {
        SPITransaction spi(spi_slave);

        int16_t val = spi.read(BMX160Defs::REG_TEMPERATURE_0) |
                      (spi.read(BMX160Defs::REG_TEMPERATURE_1) << 8);

        // Correct for sensibility and offset
        temperature = (val * BMX160Defs::TEMP_SENSIBILITY) + 23.0f;
    }

    /// @brief Read the contents of the DATA register
    void readData()
    {
        SPITransaction spi(spi_slave);

        uint8_t buf[20];
        spi.read(BMX160Defs::REG_DATA, buf, sizeof(buf));

        int idx      = 0;
        auto mag_raw = parseStruct<BMX160Defs::MagRaw>(buf, idx);
        auto gyr_raw = parseStruct<BMX160Defs::GyrRaw>(buf, idx);
        auto acc_raw = parseStruct<BMX160Defs::AccRaw>(buf, idx);

        // Push a new sample into the fifo
        pushSample(BMX160Data{
            buildAccData(acc_raw, last_interrupt_us),
            buildGyrData(gyr_raw, last_interrupt_us),
            buildMagData(mag_raw, last_interrupt_us),
        });
    }

    /// @brief Read the contents of the fifo into buf.
    ///
    /// @return Returns false on failure.
    void readFifo(bool headerless)
    {
        SPITransaction spi(spi_slave);

        int len = spi.read(BMX160Defs::REG_FIFO_LENGTH_0) |
                  ((spi.read(BMX160Defs::REG_FIFO_LENGTH_1) & 7) << 8);

        if (len == 0)
        {
            // The buffer is empty, return early
            last_error = SensorErrors::NO_NEW_DATA;
            return;
        }

<<<<<<< HEAD
        // TRACE("Fifo len: %d\n", len);
=======
        TRACE("Fifo len: %d\n", len);
>>>>>>> 739c8be0

        // Sometimes the buffer gets over 1000
        uint8_t buf[1100];

#ifdef DEBUG
        assert(len <= static_cast<int>(sizeof(buf)) && "Buffer overflow!");
#endif

        // Shift the old timestamps, this allows to use old timestamps with the
        // current frame.
        old_mag.mag_timestamp -= dt_interrupt;
        old_gyr.gyro_timestamp -= dt_interrupt;
        old_acc.accel_timestamp -= dt_interrupt;

        // Calculate time offset
        uint32_t time_offset = std::min({
            odrToTimeOffset(config.mag_odr, 0),
            odrToTimeOffset(config.gyr_odr, config.fifo_gyr_downs),
            odrToTimeOffset(config.acc_odr, config.fifo_acc_downs),
        });

        spi.read(BMX160Defs::REG_FIFO_DATA, buf, len);
        uint32_t timestamp = 0;

        int idx = 0;
        while (idx < len && buf[idx] != BMX160Defs::FIFO_STOP_BYTE)
        {

            if (headerless)
            {
                auto mag_raw = parseStruct<BMX160Defs::MagRaw>(buf, idx);
                auto gyr_raw = parseStruct<BMX160Defs::GyrRaw>(buf, idx);
                auto acc_raw = parseStruct<BMX160Defs::AccRaw>(buf, idx);

                old_mag = buildMagData(mag_raw, timestamp);
                old_gyr = buildGyrData(gyr_raw, timestamp);
                old_acc = buildAccData(acc_raw, timestamp);

                // Push a new sample into the fifo
                pushSample(BMX160Data{old_acc, old_gyr, old_mag});

                timestamp += time_offset;
            }
            else
            {
                uint8_t header = buf[idx++];

                if ((header & BMX160Defs::FIFO_HEADER_MODE_MASK) ==
                    BMX160Defs::FIFO_HEADER_MODE_REGULAR)
                {
                    // This is a regular packet

                    // Mask out everything but fh_parm
                    header &= BMX160Defs::FIFO_HEADER_PARM_MASK;

                    // This contains magnet data
                    if (header & BMX160Defs::FIFO_HEADER_PARM_MAG_DATA)
                    {
                        auto mag_raw =
                            parseStruct<BMX160Defs::MagRaw>(buf, idx);
                        old_mag = buildMagData(mag_raw, timestamp);
                    }

                    // This contains gyro data
                    if (header & BMX160Defs::FIFO_HEADER_PARM_GYR_DATA)
                    {
                        auto gyr_raw =
                            parseStruct<BMX160Defs::GyrRaw>(buf, idx);
                        old_gyr = buildGyrData(gyr_raw, timestamp);
                    }

                    // This contains accel data
                    if (header & BMX160Defs::FIFO_HEADER_PARM_ACC_DATA)
                    {
                        auto acc_raw =
                            parseStruct<BMX160Defs::AccRaw>(buf, idx);
                        old_acc = buildAccData(acc_raw, timestamp);
                    }

                    // Push a new sample into the fifo
                    pushSample(BMX160Data{old_acc, old_gyr, old_mag});

                    timestamp += time_offset;
                }
                else if ((header & BMX160Defs::FIFO_HEADER_MODE_MASK) ==
                         BMX160Defs::FIFO_HEADER_MODE_CONTROL)
                {
                    // This is a control packet

                    // Mask out everything but fh_parm
                    header &= BMX160Defs::FIFO_HEADER_PARM_MASK;

                    if (header == BMX160Defs::FIFO_HEADER_PARM_SKIP)
                    {
                        // Skip frame
                        idx += 1;
                    }
                    else if (header == BMX160Defs::FIFO_HEADER_PARM_SENSORTIME)
                    {
                        // Sensortime frame
                        idx += 3;
                    }
                    else if (header == BMX160Defs::FIFO_HEADER_PARM_CONFIG)
                    {
                        // FIFO_input_config_frame
                        idx += 1;
                    }
                }
                else
                {
                    TRACE(
                        "[BMX160] Malformed packet! Aborting fifo "
                        "transfer...\n");

                    last_error = static_cast<SensorErrors>(
                        BMX160Errors::INVALID_FIFO_DATA);
                    break;
                }
            }
        }

        // Adjust timestamps
        for (int i = 0; i < last_fifo_level; i++)
        {
            last_fifo[i].accel_timestamp += last_interrupt_us - timestamp;
            last_fifo[i].gyro_timestamp += last_interrupt_us - timestamp;
            last_fifo[i].mag_timestamp += last_interrupt_us - timestamp;
        }
    }

    /// @brief Parses T out of a buffer.
    ///
    /// @param buf Input buffer.
    /// @param[in,out] idx Input buffer read index.
    template <typename T>
    T parseStruct(uint8_t* buf, int& idx)
    {
        T data;
        memcpy(&data, buf + idx, sizeof(T));
        idx += sizeof(T);

        return data;
    }

    // =================================================================
    // Warning: the following code is extrapolated from the bosch driver
    // source code, I have no idea of what it does.
    // https://github.com/BoschSensortec/BMM150-Sensor-API/blob/a20641f216057f0c54de115fe81b57368e119c01/bmm150.c#L1614
    // =================================================================

    /// @brief Read and parse bosch trim registers
    void boschReadTrim(SPITransaction& spi)
    {
        uint8_t trim_x1y1[2]     = {0};
        uint8_t trim_xyz_data[4] = {0};
        uint8_t trim_xy1xy2[10]  = {0};

        readMag(spi, BMX160Defs::MAG_REG_DIG_X1, trim_x1y1, sizeof(trim_x1y1));
        readMag(spi, BMX160Defs::MAG_REG_DIG_Z4_0, trim_xyz_data,
                sizeof(trim_xyz_data));
        readMag(spi, BMX160Defs::MAG_REG_DIG_Z2_0, trim_xy1xy2,
                sizeof(trim_xy1xy2));

        /*TRACE("-------- DUMP OF TRIM REGS --------\n");
        for (int i = 0; i < 2; i++)
            TRACE("trim_x1y1[%d]: %d\n", i, (int)trim_x1y1[i]);

        for (int i = 0; i < 4; i++)
            TRACE("trim_xyz_data[%d]: %d\n", i, (int)trim_xyz_data[i]);

        for (int i = 0; i < 10; i++)
            TRACE("trim_xy1xy2[%d]: %d\n", i, (int)trim_xy1xy2[i]);
        TRACE("--------    END OF DUMP    --------\n");*/

        // Read trim registers
        trim_data.dig_x1   = trim_x1y1[0];
        trim_data.dig_y1   = trim_x1y1[1];
        trim_data.dig_x2   = trim_xyz_data[2];
        trim_data.dig_y2   = trim_xyz_data[3];
        trim_data.dig_z1   = trim_xy1xy2[2] | (trim_xy1xy2[3] << 8);
        trim_data.dig_z2   = trim_xy1xy2[0] | (trim_xy1xy2[1] << 8);
        trim_data.dig_z3   = trim_xy1xy2[6] | (trim_xy1xy2[7] << 8);
        trim_data.dig_z4   = trim_xyz_data[0] | (trim_xyz_data[1] << 8);
        trim_data.dig_xy1  = trim_xy1xy2[9];
        trim_data.dig_xy2  = trim_xy1xy2[8];
        trim_data.dig_xyz1 = trim_xy1xy2[4] | ((trim_xy1xy2[5] & 0x7F) << 8);
    }

    /// @brief Bosch black-box algorithm
    float boschMagCompensateX(int16_t x, uint16_t rhall)
    {
        /* clang-format off */
        float retval = 0;
        float process_comp_x0;
        float process_comp_x1;
        float process_comp_x2;
        float process_comp_x3;
        float process_comp_x4;

        /* Processing compensation equations */
        process_comp_x0 = (((float)trim_data.dig_xyz1) * 16384.0f / rhall);
        retval = (process_comp_x0 - 16384.0f);
        process_comp_x1 = ((float)trim_data.dig_xy2) * (retval * retval / 268435456.0f);
        process_comp_x2 = process_comp_x1 + retval * ((float)trim_data.dig_xy1) / 16384.0f;
        process_comp_x3 = ((float)trim_data.dig_x2) + 160.0f;
        process_comp_x4 = x * ((process_comp_x2 + 256.0f) * process_comp_x3);
        retval = ((process_comp_x4 / 8192.0f) + (((float)trim_data.dig_x1) * 8.0f)) / 16.0f;

        return retval;
        /* clang-format on */
    }

    /// @brief Bosch black-box algorithm
    float boschMagCompensateY(int16_t y, uint16_t rhall)
    {
        /* clang-format off */
        float retval = 0;
        float process_comp_y0;
        float process_comp_y1;
        float process_comp_y2;
        float process_comp_y3;
        float process_comp_y4;

        /* Processing compensation equations */
        process_comp_y0 = ((float)trim_data.dig_xyz1) * 16384.0f / rhall;
        retval = process_comp_y0 - 16384.0f;
        process_comp_y1 = ((float)trim_data.dig_xy2) * (retval * retval / 268435456.0f);
        process_comp_y2 = process_comp_y1 + retval * ((float)trim_data.dig_xy1) / 16384.0f;
        process_comp_y3 = ((float)trim_data.dig_y2) + 160.0f;
        process_comp_y4 = y * (((process_comp_y2) + 256.0f) * process_comp_y3);
        retval = ((process_comp_y4 / 8192.0f) + (((float)trim_data.dig_y1) * 8.0f)) / 16.0f;

        return retval;
        /* clang-format on */
    }

    /// @brief Bosch black-box algorithm
    float boschMagCompensateZ(int16_t z, uint16_t rhall)
    {
        /* clang-format off */
        float retval = 0;
        float process_comp_z0;
        float process_comp_z1;
        float process_comp_z2;
        float process_comp_z3;
        float process_comp_z4;
        float process_comp_z5;

        process_comp_z0 = ((float)z) - ((float)trim_data.dig_z4);
        process_comp_z1 = ((float)rhall) - ((float)trim_data.dig_xyz1);
        process_comp_z2 = (((float)trim_data.dig_z3) * process_comp_z1);
        process_comp_z3 = ((float)trim_data.dig_z1) * ((float)rhall) / 32768.0f;
        process_comp_z4 = ((float)trim_data.dig_z2) + process_comp_z3;
        process_comp_z5 = (process_comp_z0 * 131072.0f) - process_comp_z2;
        retval = (process_comp_z5 / ((process_comp_z4)*4.0f)) / 16.0f;

        return retval;
        /* clang-format on */
    }
};<|MERGE_RESOLUTION|>--- conflicted
+++ resolved
@@ -58,12 +58,9 @@
         : BMX160(bus, cs, config, SPIBusConfig{})
     {
         spi_slave.config.clock_div = SPIClockDivider::DIV32;
-<<<<<<< HEAD
-=======
         old_mag.mag_timestamp      = 0.0f;
         old_gyr.gyro_timestamp     = 0.0f;
         old_acc.accel_timestamp    = 0.0f;
->>>>>>> 739c8be0
     }
 
     /// @brief BMX160 Constructor.
@@ -352,11 +349,7 @@
     {
         SPITransaction spi(spi_slave);
         auto chip_id = spi.read(BMX160Defs::REG_CHIPID);
-<<<<<<< HEAD
         // TRACE("[BMX160] Chipid: %d\n", (int)chip_id);
-=======
-        TRACE("[BMX160] Chipid: %d\n", chip_id);
->>>>>>> 739c8be0
 
         return chip_id == BMX160Defs::CHIPID;
     }
@@ -858,11 +851,7 @@
             return;
         }
 
-<<<<<<< HEAD
         // TRACE("Fifo len: %d\n", len);
-=======
-        TRACE("Fifo len: %d\n", len);
->>>>>>> 739c8be0
 
         // Sometimes the buffer gets over 1000
         uint8_t buf[1100];
