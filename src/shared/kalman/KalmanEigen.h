/* Copyright (c) 2020 Skyward Experimental Rocketry
 * Authors: Alessandro Del Duca, Luca Conterio
 *
 * Permission is hereby granted, free of charge, to any person obtaining a copy
 * of this software and associated documentation files (the "Software"), to deal
 * in the Software without restriction, including without limitation the rights
 * to use, copy, modify, merge, publish, distribute, sublicense, and/or sell
 * copies of the Software, and to permit persons to whom the Software is
 * furnished to do so, subject to the following conditions:
 *
 * The above copyright notice and this permission notice shall be included in
 * all copies or substantial portions of the Software.
 *
 * THE SOFTWARE IS PROVIDED "AS IS", WITHOUT WARRANTY OF ANY KIND, EXPRESS OR
 * IMPLIED, INCLUDING BUT NOT LIMITED TO THE WARRANTIES OF MERCHANTABILITY,
 * FITNESS FOR A PARTICULAR PURPOSE AND NONINFRINGEMENT.  IN NO EVENT SHALL THE
 * AUTHORS OR COPYRIGHT HOLDERS BE LIABLE FOR ANY CLAIM, DAMAGES OR OTHER
 * LIABILITY, WHETHER IN AN ACTION OF CONTRACT, TORT OR OTHERWISE, ARISING FROM,
 * OUT OF OR IN CONNECTION WITH THE SOFTWARE OR THE USE OR OTHER DEALINGS IN
 * THE SOFTWARE.
 */

#pragma once

#include <Eigen/Dense>

using namespace Eigen;

/**
<<<<<<< HEAD
 * @brief Configuration struct for the KalmanEigen class.
 */
struct KalmanConfig
{
    MatrixXf F;
    MatrixXf H;
    MatrixXf Q;
    MatrixXf R;
    MatrixXf P;
    VectorXf x;
};

/**
 * @brief Class representing a Kalman filter using the Eigen library for
 *        matrix computations
 */
=======
 * @brief Class representing a Kalman filter using the Eigen library for
 *        matrix computations
 *
 * WARNING : This class uses templates in order to know the size of each matrix
 *           at compile-time. This way we avoid Eigen to allocate memory
 *           dynamically.
 */
template <typename t, uint8_t n, uint8_t p>
>>>>>>> 7ad33485
class KalmanEigen
{
    using MatrixNN = Matrix<t, n, n>;
    using MatrixPN = Matrix<t, p, n>;
    using MatrixNP = Matrix<t, n, p>;
    using MatrixPP = Matrix<t, p, p>;
    using CVectorN = Matrix<t, n, 1>;
    using CVectorP = Matrix<t, p, 1>;

public:
    /**
<<<<<<< HEAD
     * @param config configuration object containing all the initialized
     *               matrices
     */
    KalmanEigen(const KalmanConfig& config);
=======
     * @brief Configuration struct for the KalmanEigen class.
     */
    struct KalmanConfig
    {
        MatrixNN F;
        MatrixPN H;
        MatrixNN Q;
        MatrixPP R;
        MatrixNN P;
        CVectorN x;
    };

    /**
     * @param config configuration object containing all the initialized
     *               matrices
     */
    KalmanEigen(const KalmanConfig& config)
        : F(config.F), H(config.H), Q(config.Q), R(config.R), P(config.P),
          S(MatrixPP::Zero(p, p)), K(MatrixNP::Zero(n, p)), x(config.x)
    {
        I.setIdentity();
    }
>>>>>>> 7ad33485

    /**
     * @brief Prediction step.
     */
<<<<<<< HEAD
    void predict();
=======
    void predict()
    {
        P = F * P * F.transpose() + Q;
        x = F * x;
    }
>>>>>>> 7ad33485

    /**
     * @brief Prediction step.
     *
     * @param F_new updated F matrix
     */
<<<<<<< HEAD
    void predict(const MatrixXf& F_new);
=======
    void predict(const MatrixNN& F_new)
    {
        this->F = F_new;
        this->predict();
    }
>>>>>>> 7ad33485

    /**
     * @brief Correction step (correct the estimate).
     *
     * @param y The measurement vector
     */
<<<<<<< HEAD
    bool correct(const VectorXf& y);
=======
    bool correct(const CVectorP& y)
    {
        S = H * P * H.transpose() + R;

        // here the determinant is computed and
        // then the inverse recomputes it,
        // this passage could be optimized
        if (S.determinant() < 1e-3)
        {
            return false;
        }

        K = P * H.transpose() * S.inverse();
        P = (I - K * H) * P;

        x = x + K * (y - H * x);

        res = y - H * x;

        return true;
    }
>>>>>>> 7ad33485

    /**
     * @return state vector
     */
<<<<<<< HEAD
    const VectorXf& getState();
=======
    const CVectorN getState() { return x; }
>>>>>>> 7ad33485

    /**
     * @return output vector
     */
<<<<<<< HEAD
    const VectorXf& getOutput();

    /**
     * @return residual vector
     */
    const VectorXf& getResidual();
=======
    const CVectorP getOutput()
    {
        y_hat = H * x;
        return y_hat;
    }

    /**
     * @return residual error vector
     */
    const CVectorP getResidual() { return res; }
>>>>>>> 7ad33485

    /**
     * @brief Predicts k steps ahead the output
     */
<<<<<<< HEAD
    const VectorXf predictOutput(uint32_t k);
=======
    const CVectorP predictOutput(uint32_t k) { return H * predictState(k); }
>>>>>>> 7ad33485

    /**
     * @brief Predicts k steps ahead the state
     */
<<<<<<< HEAD
    const VectorXf predictState(uint32_t k);
=======
    const CVectorN predictState(uint32_t k)
    {
        CVectorN x_hat = x;

        for (uint32_t i = 0; i < k; i++)
        {
            x_hat = F * x_hat;
        }
        return x_hat;
    }
>>>>>>> 7ad33485

private:
    MatrixNN F; /**< State propagation matrix (n x n) */
    MatrixPN H; /**< Output matrix (p x n) */
    MatrixNN Q; /**< Model variance matrix (n x n) */
    MatrixPP R; /**< Measurement variance (p x p) */
    MatrixNN P; /**< Error covariance matrix (n x n) */

    MatrixPP S;
    MatrixNP K;

    MatrixNN I; /**< identity matrix (n x n) */

    CVectorN x;     /**< state vector (n x 1) */
    CVectorP y_hat; /**< output vector (p x 1) */
    CVectorP res;   /**< residual error vector (p x 1) */
};<|MERGE_RESOLUTION|>--- conflicted
+++ resolved
@@ -27,24 +27,6 @@
 using namespace Eigen;
 
 /**
-<<<<<<< HEAD
- * @brief Configuration struct for the KalmanEigen class.
- */
-struct KalmanConfig
-{
-    MatrixXf F;
-    MatrixXf H;
-    MatrixXf Q;
-    MatrixXf R;
-    MatrixXf P;
-    VectorXf x;
-};
-
-/**
- * @brief Class representing a Kalman filter using the Eigen library for
- *        matrix computations
- */
-=======
  * @brief Class representing a Kalman filter using the Eigen library for
  *        matrix computations
  *
@@ -53,7 +35,6 @@
  *           dynamically.
  */
 template <typename t, uint8_t n, uint8_t p>
->>>>>>> 7ad33485
 class KalmanEigen
 {
     using MatrixNN = Matrix<t, n, n>;
@@ -65,12 +46,6 @@
 
 public:
     /**
-<<<<<<< HEAD
-     * @param config configuration object containing all the initialized
-     *               matrices
-     */
-    KalmanEigen(const KalmanConfig& config);
-=======
      * @brief Configuration struct for the KalmanEigen class.
      */
     struct KalmanConfig
@@ -93,44 +68,32 @@
     {
         I.setIdentity();
     }
->>>>>>> 7ad33485
 
     /**
      * @brief Prediction step.
      */
-<<<<<<< HEAD
-    void predict();
-=======
     void predict()
     {
         P = F * P * F.transpose() + Q;
         x = F * x;
     }
->>>>>>> 7ad33485
 
     /**
      * @brief Prediction step.
      *
      * @param F_new updated F matrix
      */
-<<<<<<< HEAD
-    void predict(const MatrixXf& F_new);
-=======
     void predict(const MatrixNN& F_new)
     {
         this->F = F_new;
         this->predict();
     }
->>>>>>> 7ad33485
 
     /**
      * @brief Correction step (correct the estimate).
      *
      * @param y The measurement vector
      */
-<<<<<<< HEAD
-    bool correct(const VectorXf& y);
-=======
     bool correct(const CVectorP& y)
     {
         S = H * P * H.transpose() + R;
@@ -152,28 +115,15 @@
 
         return true;
     }
->>>>>>> 7ad33485
 
     /**
      * @return state vector
      */
-<<<<<<< HEAD
-    const VectorXf& getState();
-=======
     const CVectorN getState() { return x; }
->>>>>>> 7ad33485
 
     /**
      * @return output vector
      */
-<<<<<<< HEAD
-    const VectorXf& getOutput();
-
-    /**
-     * @return residual vector
-     */
-    const VectorXf& getResidual();
-=======
     const CVectorP getOutput()
     {
         y_hat = H * x;
@@ -184,23 +134,15 @@
      * @return residual error vector
      */
     const CVectorP getResidual() { return res; }
->>>>>>> 7ad33485
 
     /**
      * @brief Predicts k steps ahead the output
      */
-<<<<<<< HEAD
-    const VectorXf predictOutput(uint32_t k);
-=======
     const CVectorP predictOutput(uint32_t k) { return H * predictState(k); }
->>>>>>> 7ad33485
 
     /**
      * @brief Predicts k steps ahead the state
      */
-<<<<<<< HEAD
-    const VectorXf predictState(uint32_t k);
-=======
     const CVectorN predictState(uint32_t k)
     {
         CVectorN x_hat = x;
@@ -211,7 +153,6 @@
         }
         return x_hat;
     }
->>>>>>> 7ad33485
 
 private:
     MatrixNN F; /**< State propagation matrix (n x n) */
@@ -221,7 +162,7 @@
     MatrixNN P; /**< Error covariance matrix (n x n) */
 
     MatrixPP S;
-    MatrixNP K;
+    MatrixNP K; /**< kalman gain */
 
     MatrixNN I; /**< identity matrix (n x n) */
 
