--- conflicted
+++ resolved
@@ -1,10 +1,5 @@
-<<<<<<< HEAD
-/* Copyright (c) 2020 Skyward Experimental Rocketry
- * Author: Davide Bonomini
-=======
 /* Copyright (c) 2021 Skyward Experimental Rocketry
  * Authors: Davide Bonomini, Davide Mor, Alberto Nidasio
->>>>>>> 739c8be0
  *
  * Permission is hereby granted, free of charge, to any person obtaining a copy
  * of this software and associated documentation files (the "Software"), to deal
