/* Copyright (c) 2015-2021 Skyward Experimental Rocketry
 * Authors: Luca Erbetta, Matteo Piazzolla, Alain Carlucci
 *
 * Permission is hereby granted, free of charge, to any person obtaining a copy
 * of this software and associated documentation files (the "Software"), to deal
 * in the Software without restriction, including without limitation the rights
 * to use, copy, modify, merge, publish, distribute, sublicense, and/or sell
 * copies of the Software, and to permit persons to whom the Software is
 * furnished to do so, subject to the following conditions:
 *
 * The above copyright notice and this permission notice shall be included in
 * all copies or substantial portions of the Software.
 *
 * THE SOFTWARE IS PROVIDED "AS IS", WITHOUT WARRANTY OF ANY KIND, EXPRESS OR
 * IMPLIED, INCLUDING BUT NOT LIMITED TO THE WARRANTIES OF MERCHANTABILITY,
 * FITNESS FOR A PARTICULAR PURPOSE AND NONINFRINGEMENT. IN NO EVENT SHALL THE
 * AUTHORS OR COPYRIGHT HOLDERS BE LIABLE FOR ANY CLAIM, DAMAGES OR OTHER
 * LIABILITY, WHETHER IN AN ACTION OF CONTRACT, TORT OR OTHERWISE, ARISING FROM,
 * OUT OF OR IN CONNECTION WITH THE SOFTWARE OR THE USE OR OTHER DEALINGS IN
 * THE SOFTWARE.
 */

#include "CanInterrupt.h"

#include <interfaces-impl/arch_registers_impl.h>
#include <kernel/scheduler/scheduler.h>
#include <miosix.h>

#include "Canbus.h"

namespace Boardcore
{

namespace Canbus
{

Canbus* can_drivers[2];

}

}  // namespace Boardcore

void __attribute__((naked)) CAN1_RX0_IRQHandler()
{
    saveContext();
    asm volatile("mov r0, #0");
    asm volatile("mov r1, #0");
    asm volatile("bl _Z20CAN_RXIRQHandlerImplii");
    restoreContext();
}

void __attribute__((naked)) CAN1_RX1_IRQHandler()
{
    saveContext();
    asm volatile("mov r0, #0");
    asm volatile("mov r1, #1");
    asm volatile("bl _Z20CAN_RXIRQHandlerImplii");
    restoreContext();
}

void __attribute__((naked)) CAN2_RX0_IRQHandler()
{
    saveContext();
    asm volatile("mov r0, #1");
    asm volatile("mov r1, #0");
    asm volatile("bl _Z20CAN_RXIRQHandlerImplii");
    restoreContext();
}

void __attribute__((naked)) CAN2_RX1_IRQHandler()
{
    saveContext();
    asm volatile("mov r0, #1");
    asm volatile("mov r1, #1");
    asm volatile("bl _Z20CAN_RXIRQHandlerImplii");
    restoreContext();
}

<<<<<<< HEAD
/*
 * @brief This function populates the rcvQueue of the corresponding Canbus
 * object.
 */
void __attribute__((used)) CAN_IRQHandlerImpl(int can_dev, int fifo)
=======
void __attribute__((naked)) CAN1_TX_IRQHandler()
>>>>>>> c97d96f5
{
    saveContext();
    asm volatile("mov r0, #0");
    asm volatile("bl _Z20CAN_TXIRQHandlerImpli");
    restoreContext();
}

void __attribute__((naked)) CAN2_TX_IRQHandler()
{
    saveContext();
    asm volatile("mov r0, #1");
    asm volatile("bl _Z20CAN_TXIRQHandlerImpli");
    restoreContext();
}

void __attribute__((used)) CAN_RXIRQHandlerImpl(int can_dev, int fifo)
{
    using namespace Boardcore::Canbus;
    (void)can_dev;

    if (can_drivers[can_dev])
    {
        can_drivers[can_dev]->handleRXInterrupt(fifo);
    }
}

void __attribute__((used)) CAN_TXIRQHandlerImpl(int can_dev)
{
    (void)can_dev;
    bool hppw = false;

    using namespace Boardcore::Canbus;

    Canbus* bus = can_drivers[can_dev];

    if (bus)
    {
        CAN_TypeDef* can = bus->getCAN();

        CanTXResult res;
        res.tme      = can->TSR & CAN_TSR_TME >> 26;
        res.err_code = (can->ESR | CAN_ESR_LEC) >> 4;

        if ((can->TSR & CAN_TSR_RQCP0) > 0)
        {
            res.mailbox = 0;
            res.tx_status =
                can->TSR & (CAN_TSR_TXOK0 | CAN_TSR_ALST0 | CAN_TSR_TERR0) >> 1;

            can->TSR |= CAN_TSR_RQCP0;
        }
        if ((can->TSR & CAN_TSR_RQCP1) > 0)
        {
            res.mailbox = 1;
            res.tx_status =
                can->TSR & (CAN_TSR_TXOK1 | CAN_TSR_ALST1 | CAN_TSR_TERR1) >> 9;

            can->TSR |= CAN_TSR_RQCP1;
        }
        if ((can->TSR & CAN_TSR_RQCP2) > 0)
        {
            res.mailbox = 2;
            res.tx_status =
                can->TSR & (CAN_TSR_TXOK2 | 2 | CAN_TSR_TERR2) >> 17;

            can->TSR |= CAN_TSR_RQCP2;
        }

        res.seq = bus->getTXMailboxSequence(res.mailbox);

        bus->getTXResultBuffer().IRQput(res, hppw);
        bus->wakeTXThread();
    }

    if (hppw)
        miosix::Scheduler::IRQfindNextThread();
}<|MERGE_RESOLUTION|>--- conflicted
+++ resolved
@@ -76,15 +76,7 @@
     restoreContext();
 }
 
-<<<<<<< HEAD
-/*
- * @brief This function populates the rcvQueue of the corresponding Canbus
- * object.
- */
-void __attribute__((used)) CAN_IRQHandlerImpl(int can_dev, int fifo)
-=======
 void __attribute__((naked)) CAN1_TX_IRQHandler()
->>>>>>> c97d96f5
 {
     saveContext();
     asm volatile("mov r0, #0");
