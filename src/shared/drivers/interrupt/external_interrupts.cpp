--- conflicted
+++ resolved
@@ -192,32 +192,4 @@
     {
         Default_EXTI_Handler();
     }
-<<<<<<< HEAD
-}
-
-
-
-/** USAGE EXAMPLE:
-
-    // Handle External Interrupt 9
-    void __attribute__((used)) EXTI9_IRQHandlerImpl()
-    {
-        // Do some small operation, e.g. set a boolean flag
-        // No need to clear interrupt
-        // No need to use naked function
-    }
-
-    int main()
-    {
-        // 1. Set SYSCFG and EXTI registers (IMR, FTSR/RTSR)
-        ...
-
-        // 2. NVIC settings
-        NVIC_EnableIRQ(EXTI9_5_IRQn);
-        NVIC_SetPriority(EXTI9_5_IRQn, choose_a_priority);
-    }
-
-*/
-=======
-}
->>>>>>> 609007eb
+}