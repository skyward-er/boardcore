--- conflicted
+++ resolved
@@ -21,11 +21,6 @@
  */
 
 #pragma once
-<<<<<<< HEAD
-#include <string>
-#include <ostream>
-=======
->>>>>>> 74e9ded6
 
 /**
  * The GPS information
@@ -44,15 +39,4 @@
     float velocityDown;   ///< [m/s]
     float speed;          ///< [m/s]
     int numSatellites;    ///< [1]
-    static std::string header()
-    {
-        return "timestamp,fix,latitude,longitude,height,velocityNorth,velocityEast,velocityDown,speed,numSatellites\n";
-    }
-
-    void print(std::ostream& os) const
-    {
-        os << timestamp << "," << fix << "," << latitude << ","
-           << longitude << "," << height <<"," << velocityNorth << "," << velocityEast << "," << velocityDown << ","
-           << speed << "," << numSatellites << "\n";
-    }
 };