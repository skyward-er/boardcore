/* Copyright (c) 2021 Skyward Experimental Rocketry
 * Author: Luca Erbetta, Alberto Nidasio
 *
 * Permission is hereby granted, free of charge, to any person obtaining a copy
 * of this software and associated documentation files (the "Software"), to deal
 * in the Software without restriction, including without limitation the rights
 * to use, copy, modify, merge, publish, distribute, sublicense, and/or sell
 * copies of the Software, and to permit persons to whom the Software is
 * furnished to do so, subject to the following conditions:
 *
 * The above copyright notice and this permission notice shall be included in
 * all copies or substantial portions of the Software.
 *
 * THE SOFTWARE IS PROVIDED "AS IS", WITHOUT WARRANTY OF ANY KIND, EXPRESS OR
 * IMPLIED, INCLUDING BUT NOT LIMITED TO THE WARRANTIES OF MERCHANTABILITY,
 * FITNESS FOR A PARTICULAR PURPOSE AND NONINFRINGEMENT. IN NO EVENT SHALL THE
 * AUTHORS OR COPYRIGHT HOLDERS BE LIABLE FOR ANY CLAIM, DAMAGES OR OTHER
 * LIABILITY, WHETHER IN AN ACTION OF CONTRACT, TORT OR OTHERWISE, ARISING FROM,
 * OUT OF OR IN CONNECTION WITH THE SOFTWARE OR THE USE OR OTHER DEALINGS IN
 * THE SOFTWARE.
 */

#pragma once

#include <interfaces/delays.h>

#include "SPIBusInterface.h"

<<<<<<< HEAD
=======

#ifndef USE_MOCK_PERIPHERALS
using SPIType = SPI_TypeDef;
#else
#include "test/FakeSpiTypedef.h"
using SPIType = FakeSpiTypedef;
#endif

namespace Boardcore
{

>>>>>>> fe88ba9e
/**
 * @brief Main implementation of SPIBusInterface used for accessing the SPI
 * peripheral in master mode
 */
class SPIBus : public SPIBusInterface
{
public:
    SPIBus(SPIType* spi);

    ///< Delete copy/move contructors/operators.
    SPIBus(const SPIBus&) = delete;
    SPIBus& operator=(const SPIBus&) = delete;
    SPIBus(SPIBus&&)                 = delete;
    SPIBus& operator=(SPIBus&&) = delete;

    /**
     * @brief Configures and enables the bus with the provided configuration.
     *
     * Since this implementation is not syncronized, if configure() is called on
     * an already in use bus nothing will be done.
     *
     * Use SyncedSPIBus if you need to synchronize access to the bus.
     */
    void configure(SPIBusConfig config) override;

    /**
     * @brief See SPIBusInterface::select().
     */
    void select(GpioType& cs) override;

    /**
     * @brief See SPIBusInterface::deselect().
     */
    void deselect(GpioType& cs) override;

    // Read, write and transfer operations

    /**
     * @brief Reads a single byte from the bus.
     *
     * @return Byte read from the bus.
     */
    uint8_t read() override;

    /**
     * @brief Reads a single half word from the bus.
     *
     * @return Half word read from the bus.
     */
    uint16_t read16() override;

    /**
     * @brief Reads multiple bytes from the bus
     *
     * @param data Buffer to be filled with received data.
     * @param size Size of the buffer.
     */
    void read(uint8_t* data, size_t size) override;

    /**
     * @brief Reads multiple half words from the bus
     *
     * @param data Buffer to be filled with received data.
     * @param size Size of the buffer.
     */
    void read(uint16_t* data, size_t size) override;

    /**
     * @brief Writes a single byte to the bus.
     *
     * @param data Byte to write.
     */
    void write(uint8_t data) override;

    /**
     * @brief Writes a single half word to the bus.
     *
     * @param data Half word to write.
     */
    void write(uint16_t data) override;

    /**
     * @brief Writes multiple bytes to the bus.
     *
     * @param data Buffer containing data to write.
     * @param size Size of the buffer.
     */
    void write(uint8_t* data, size_t size) override;

    /**
     * @brief Writes multiple half words to the bus.
     *
     * @param data Buffer containing data to write.
     * @param size Size of the buffer.
     */
    void write(uint16_t* data, size_t size) override;

    /**
     * @brief Full duplex transmission of one byte on the bus.
     *
     * @param data Byte to write.
     * @return Byte read from the bus.
     */
    uint8_t transfer(uint8_t data) override;

    /**
     * @brief Full duplex transmission of one half word on the bus.
     *
     * @param data Half word to write.
     * @return Half word read from the bus.
     */
    uint16_t transfer(uint16_t data) override;

    /**
     * @brief Full duplex transmission of multiple bytes on the bus.
     *
     * @param data Buffer containing data to trasfer.
     * @param size Size of the buffer.
     */
    void transfer(uint8_t* data, size_t size) override;

    /**
     * @brief Full duplex transmission of multiple half words on the bus.
     *
     * @param data Buffer containing data to trasfer.
     * @param size Size of the buffer.
     */
    void transfer(uint16_t* data, size_t size) override;

private:
    SPI spi;
    SPIBusConfig config{};
};

inline SPIBus::SPIBus(SPIType* spi) : spi(spi) {}

inline void SPIBus::configure(SPIBusConfig config)
{
    // Wait until the peripheral is done before changing configuration
    spi.waitPeripheral();

    // Disable the peripheral
    spi.disable();

    // Configure clock polarity and phase
    spi.setMode(config.mode);

    // Configure clock frequency
    spi.setClockDiver(config.clockDivider);

    // Configure bit order
    spi.setBitOrder(config.bitOrder);

    // Configure chip select and master mode
    spi.enableSoftwareSlaveManagement();
    spi.enableInternalSlaveSelection();
    spi.setMasterConfiguration();

    // Enable the peripheral
    spi.enable();
}

inline void SPIBus::select(GpioType& cs)
{
    cs.low();
    if (config.csSetupTimeUs > 0)
    {
        miosix::delayUs(config.csSetupTimeUs);
    }
}

inline void SPIBus::deselect(GpioType& cs)
{
    if (config.csHoldTimeUs > 0)
    {
        miosix::delayUs(config.csHoldTimeUs);
    }
    cs.high();
}

// Read, write and transfer operations

inline uint8_t SPIBus::read() { return spi.read(); }

inline uint16_t SPIBus::read16() { return spi.read16(); }

inline void SPIBus::read(uint8_t* data, size_t size) { spi.read(data, size); }

inline void SPIBus::read(uint16_t* data, size_t size) { spi.read(data, size); }

inline void SPIBus::write(uint8_t data) { spi.write(data); }

inline void SPIBus::write(uint16_t data) { spi.write(data); }

inline void SPIBus::write(uint8_t* data, size_t size) { spi.write(data, size); }

inline void SPIBus::write(uint16_t* data, size_t size)
{
    spi.write(data, size);
}

inline uint8_t SPIBus::transfer(uint8_t data) { return spi.transfer(data); }

inline uint16_t SPIBus::transfer(uint16_t data) { return spi.transfer(data); }

inline void SPIBus::transfer(uint8_t* data, size_t size)
{
    spi.transfer(data, size);
}

<<<<<<< HEAD
inline void SPIBus::transfer(uint16_t* data, size_t size)
{
    spi.transfer(data, size);
}
=======
        spi->CR1 |= SPI_CR1_SSI | SPI_CR1_SSM  // Use software chip-select
                    | SPI_CR1_MSTR             // Master mode
                    | SPI_CR1_SPE;             // Enable SPI
    }
}

}  // namespace Boardcore
>>>>>>> fe88ba9e
<|MERGE_RESOLUTION|>--- conflicted
+++ resolved
@@ -26,9 +26,6 @@
 
 #include "SPIBusInterface.h"
 
-<<<<<<< HEAD
-=======
-
 #ifndef USE_MOCK_PERIPHERALS
 using SPIType = SPI_TypeDef;
 #else
@@ -39,7 +36,6 @@
 namespace Boardcore
 {
 
->>>>>>> fe88ba9e
 /**
  * @brief Main implementation of SPIBusInterface used for accessing the SPI
  * peripheral in master mode
@@ -250,17 +246,9 @@
     spi.transfer(data, size);
 }
 
-<<<<<<< HEAD
 inline void SPIBus::transfer(uint16_t* data, size_t size)
 {
     spi.transfer(data, size);
 }
-=======
-        spi->CR1 |= SPI_CR1_SSI | SPI_CR1_SSM  // Use software chip-select
-                    | SPI_CR1_MSTR             // Master mode
-                    | SPI_CR1_SPE;             // Enable SPI
-    }
-}
-
-}  // namespace Boardcore
->>>>>>> fe88ba9e
+
+}  // namespace Boardcore