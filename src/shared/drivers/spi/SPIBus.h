--- conflicted
+++ resolved
@@ -225,19 +225,7 @@
 
 inline uint16_t SPIBus::read16() { return spi.read16(); }
 
-<<<<<<< HEAD
 inline void SPIBus::read(uint8_t* data, size_t size) { spi.read(data, size); }
-=======
-inline void SPIBus::acquire(SPIBusConfig new_config)
-{
-    // Assert that the bus is not already acquired.
-    // This bus is not syncronized: fail if someone tries to take ownership when
-    // the bus is already being used. Use SyncedSPIBus if you need to
-    // synchronize access to the bus
-#ifdef DEBUG
-    assert(isBusy() == false);  // linter off
-#endif
->>>>>>> a94d47c0
 
 inline void SPIBus::read(uint16_t* data, size_t size) { spi.read(data, size); }
 
