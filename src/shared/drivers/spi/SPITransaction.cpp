/* Copyright (c) 2019-2021 Skyward Experimental Rocketry
 * Authors: Luca Erbetta, Alberto Nidasio, Davide Mor
 *
 * Permission is hereby granted, free of charge, to any person obtaining a copy
 * of this software and associated documentation files (the "Software"), to deal
 * in the Software without restriction, including without limitation the rights
 * to use, copy, modify, merge, publish, distribute, sublicense, and/or sell
 * copies of the Software, and to permit persons to whom the Software is
 * furnished to do so, subject to the following conditions:
 *
 * The above copyright notice and this permission notice shall be included in
 * all copies or substantial portions of the Software.
 *
 * THE SOFTWARE IS PROVIDED "AS IS", WITHOUT WARRANTY OF ANY KIND, EXPRESS OR
 * IMPLIED, INCLUDING BUT NOT LIMITED TO THE WARRANTIES OF MERCHANTABILITY,
 * FITNESS FOR A PARTICULAR PURPOSE AND NONINFRINGEMENT. IN NO EVENT SHALL THE
 * AUTHORS OR COPYRIGHT HOLDERS BE LIABLE FOR ANY CLAIM, DAMAGES OR OTHER
 * LIABILITY, WHETHER IN AN ACTION OF CONTRACT, TORT OR OTHERWISE, ARISING FROM,
 * OUT OF OR IN CONNECTION WITH THE SOFTWARE OR THE USE OR OTHER DEALINGS IN
 * THE SOFTWARE.
 */

#include "SPITransaction.h"

<<<<<<< HEAD
SPITransaction::SPITransaction(SPISlave slave, SPIWriteBit wrbit)
    : SPITransaction(slave.bus, slave.cs, slave.config, wrbit)
=======
namespace Boardcore
{

SPITransaction::SPITransaction(SPISlave slave, WriteBit writeBit)
    : SPITransaction(slave.bus, slave.cs, slave.config, writeBit)
>>>>>>> 09c9bf9d
{
}

SPITransaction::SPITransaction(SPIBusInterface& bus, GpioType cs,
<<<<<<< HEAD
                               SPIBusConfig config, SPIWriteBit wrbit)
    : bus(bus), wrbit(wrbit), cs(cs)
=======
                               SPIBusConfig config, WriteBit writeBit)
    : bus(bus), writeBit(writeBit), cs(cs)
>>>>>>> 09c9bf9d
{
    bus.configure(config);
}

SPIBusInterface& SPITransaction::getBus() { return bus; }

// Read, write and transfer operations in master mode

uint8_t SPITransaction::read()
{
    bus.select(cs);
    uint8_t data = bus.read();
    bus.deselect(cs);
    return data;
}

uint16_t SPITransaction::read16()
{
    if (wrbit == SPIWriteBit::INVERTED)
    {
        reg |= 0x80;
    }

    bus.select(cs);
    uint16_t data = bus.read16();
    bus.deselect(cs);
    return data;
}

void SPITransaction::read(uint8_t* data, size_t size)
{
    if (wrbit == SPIWriteBit::INVERTED)
    {
        reg |= 0x80;
    }

    bus.select(cs);
    bus.read(data, size);
    bus.deselect(cs);
}

void SPITransaction::read(uint16_t* data, size_t size)
{
    bus.select(cs);
    bus.read(data, size);
    bus.deselect(cs);
}

void SPITransaction::write(uint8_t data)
{
    bus.select(cs);
    bus.write(data);
    bus.deselect(cs);
}

void SPITransaction::write(uint16_t data)
{
    bus.select(cs);
    bus.write(data);
    bus.deselect(cs);
}

void SPITransaction::write(uint8_t* data, size_t size)
{
    bus.select(cs);
    bus.write(data, size);
    bus.deselect(cs);
}

void SPITransaction::write(uint16_t* data, size_t size)
{
    bus.select(cs);
    bus.write(data, size);
    bus.deselect(cs);
}

uint8_t SPITransaction::transfer(uint8_t data)
{
    bus.select(cs);
    data = bus.transfer(data);
    bus.deselect(cs);
    return data;
}

uint16_t SPITransaction::transfer(uint16_t data)
{
    bus.select(cs);
    data = bus.transfer(data);
    bus.deselect(cs);
    return data;
}

void SPITransaction::transfer(uint8_t* data, size_t size)
{
    bus.select(cs);
    bus.transfer(data, size);
    bus.deselect(cs);
}

void SPITransaction::transfer(uint16_t* data, size_t size)
{
    bus.select(cs);
    bus.transfer(data, size);
    bus.deselect(cs);
}

// Read, write and transfer operations with registers

uint8_t SPITransaction::readRegister(uint8_t reg)
{
<<<<<<< HEAD
    if (wrbit == SPIWriteBit::NORMAL && set_read_bit)
=======
    if (writeBit == WriteBit::NORMAL)
>>>>>>> 09c9bf9d
    {
        reg |= 0x80;
    }

    bus.select(cs);
    bus.write(reg);
    uint8_t data = bus.read();
    bus.deselect(cs);
    return data;
}

void SPITransaction::readRegisters(uint8_t reg, uint8_t* data, size_t size)
{
<<<<<<< HEAD
    if (wrbit == SPIWriteBit::NORMAL && set_read_bit)
=======
    if (writeBit == WriteBit::NORMAL)
>>>>>>> 09c9bf9d
    {
        reg |= 0x80;
    }

    bus.select(cs);
    bus.write(reg);
    bus.read(data, size);
    bus.deselect(cs);
}

void SPITransaction::writeRegister(uint8_t reg, uint8_t data)
{
    if (writeBit == WriteBit::INVERTED)
    {
        reg |= 0x80;
    }

    bus.select(cs);
    bus.write(reg);
    bus.write(data);
    bus.deselect(cs);
}

void SPITransaction::writeRegisters(uint8_t reg, uint8_t* data, size_t size)
{
    if (writeBit == WriteBit::INVERTED)
    {
        reg |= 0x80;
    }

    bus.select(cs);
    bus.write(reg);
    bus.write(data, size);
    bus.deselect(cs);
}

}  // namespace Boardcore<|MERGE_RESOLUTION|>--- conflicted
+++ resolved
@@ -22,27 +22,17 @@
 
 #include "SPITransaction.h"
 
-<<<<<<< HEAD
-SPITransaction::SPITransaction(SPISlave slave, SPIWriteBit wrbit)
-    : SPITransaction(slave.bus, slave.cs, slave.config, wrbit)
-=======
 namespace Boardcore
 {
 
 SPITransaction::SPITransaction(SPISlave slave, WriteBit writeBit)
     : SPITransaction(slave.bus, slave.cs, slave.config, writeBit)
->>>>>>> 09c9bf9d
 {
 }
 
 SPITransaction::SPITransaction(SPIBusInterface& bus, GpioType cs,
-<<<<<<< HEAD
-                               SPIBusConfig config, SPIWriteBit wrbit)
-    : bus(bus), wrbit(wrbit), cs(cs)
-=======
                                SPIBusConfig config, WriteBit writeBit)
     : bus(bus), writeBit(writeBit), cs(cs)
->>>>>>> 09c9bf9d
 {
     bus.configure(config);
 }
@@ -61,11 +51,6 @@
 
 uint16_t SPITransaction::read16()
 {
-    if (wrbit == SPIWriteBit::INVERTED)
-    {
-        reg |= 0x80;
-    }
-
     bus.select(cs);
     uint16_t data = bus.read16();
     bus.deselect(cs);
@@ -74,11 +59,6 @@
 
 void SPITransaction::read(uint8_t* data, size_t size)
 {
-    if (wrbit == SPIWriteBit::INVERTED)
-    {
-        reg |= 0x80;
-    }
-
     bus.select(cs);
     bus.read(data, size);
     bus.deselect(cs);
@@ -153,11 +133,7 @@
 
 uint8_t SPITransaction::readRegister(uint8_t reg)
 {
-<<<<<<< HEAD
-    if (wrbit == SPIWriteBit::NORMAL && set_read_bit)
-=======
     if (writeBit == WriteBit::NORMAL)
->>>>>>> 09c9bf9d
     {
         reg |= 0x80;
     }
@@ -171,11 +147,7 @@
 
 void SPITransaction::readRegisters(uint8_t reg, uint8_t* data, size_t size)
 {
-<<<<<<< HEAD
-    if (wrbit == SPIWriteBit::NORMAL && set_read_bit)
-=======
     if (writeBit == WriteBit::NORMAL)
->>>>>>> 09c9bf9d
     {
         reg |= 0x80;
     }
