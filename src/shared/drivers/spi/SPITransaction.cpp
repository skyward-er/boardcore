/* Copyright (c) 2019-2021 Skyward Experimental Rocketry
 * Authors: Luca Erbetta, Alberto Nidasio, Davide Mor
 *
 * Permission is hereby granted, free of charge, to any person obtaining a copy
 * of this software and associated documentation files (the "Software"), to deal
 * in the Software without restriction, including without limitation the rights
 * to use, copy, modify, merge, publish, distribute, sublicense, and/or sell
 * copies of the Software, and to permit persons to whom the Software is
 * furnished to do so, subject to the following conditions:
 *
 * The above copyright notice and this permission notice shall be included in
 * all copies or substantial portions of the Software.
 *
 * THE SOFTWARE IS PROVIDED "AS IS", WITHOUT WARRANTY OF ANY KIND, EXPRESS OR
 * IMPLIED, INCLUDING BUT NOT LIMITED TO THE WARRANTIES OF MERCHANTABILITY,
 * FITNESS FOR A PARTICULAR PURPOSE AND NONINFRINGEMENT. IN NO EVENT SHALL THE
 * AUTHORS OR COPYRIGHT HOLDERS BE LIABLE FOR ANY CLAIM, DAMAGES OR OTHER
 * LIABILITY, WHETHER IN AN ACTION OF CONTRACT, TORT OR OTHERWISE, ARISING FROM,
 * OUT OF OR IN CONNECTION WITH THE SOFTWARE OR THE USE OR OTHER DEALINGS IN
 * THE SOFTWARE.
 */

#include "SPITransaction.h"

<<<<<<< HEAD
SPITransaction::SPITransaction(SPISlave slave, WriteBit writeBit)
    : SPITransaction(slave.bus, slave.cs, slave.config, writeBit)
=======
namespace Boardcore
{

SPITransaction::SPITransaction(SPISlave slave)
    : SPITransaction(slave.bus, slave.cs, slave.config)
>>>>>>> fe88ba9e
{
}

SPITransaction::SPITransaction(SPIBusInterface& bus, GpioType cs,
                               SPIBusConfig config, WriteBit writeBit)
    : bus(bus), writeBit(writeBit), cs(cs)
{
    bus.configure(config);
}

SPIBusInterface& SPITransaction::getBus() { return bus; }

// Read, write and transfer operations in master mode

uint8_t SPITransaction::read()
{
    bus.select(cs);
    uint8_t data = bus.read();
    bus.deselect(cs);
    return data;
}

uint16_t SPITransaction::read16()
{
    bus.select(cs);
    uint16_t data = bus.read16();
    bus.deselect(cs);
    return data;
}

void SPITransaction::read(uint8_t* data, size_t size)
{
    bus.select(cs);
    bus.read(data, size);
    bus.deselect(cs);
}

void SPITransaction::read(uint16_t* data, size_t size)
{
    bus.select(cs);
    bus.read(data, size);
    bus.deselect(cs);
}

void SPITransaction::write(uint8_t data)
{
    bus.select(cs);
    bus.write(data);
    bus.deselect(cs);
}

void SPITransaction::write(uint16_t data)
{
    bus.select(cs);
    bus.write(data);
    bus.deselect(cs);
}

void SPITransaction::write(uint8_t* data, size_t size)
{
    bus.select(cs);
    bus.write(data, size);
    bus.deselect(cs);
}

void SPITransaction::write(uint16_t* data, size_t size)
{
    bus.select(cs);
    bus.write(data, size);
    bus.deselect(cs);
}

uint8_t SPITransaction::transfer(uint8_t data)
{
    bus.select(cs);
    data = bus.transfer(data);
    bus.deselect(cs);
    return data;
}

uint16_t SPITransaction::transfer(uint16_t data)
{
    bus.select(cs);
    data = bus.transfer(data);
    bus.deselect(cs);
    return data;
}

void SPITransaction::transfer(uint8_t* data, size_t size)
{
    bus.select(cs);
    bus.transfer(data, size);
    bus.deselect(cs);
}

void SPITransaction::transfer(uint16_t* data, size_t size)
{
    bus.select(cs);
    bus.transfer(data, size);
    bus.deselect(cs);
}

// Read, write and transfer operations with registers

uint8_t SPITransaction::readRegister(uint8_t reg)
{
    if (writeBit == WriteBit::NORMAL)
    {
        reg |= 0x80;
    }

    bus.select(cs);
    bus.write(reg);
    uint8_t data = bus.read();
    bus.deselect(cs);
    return data;
}

void SPITransaction::readRegisters(uint8_t reg, uint8_t* data, size_t size)
{
    if (writeBit == WriteBit::NORMAL)
    {
        reg |= 0x80;
    }

    bus.select(cs);
    bus.write(reg);
    bus.read(data, size);
    bus.deselect(cs);
}

void SPITransaction::writeRegister(uint8_t reg, uint8_t data)
{
    if (writeBit == WriteBit::INVERTED)
    {
        reg |= 0x80;
    }

    bus.select(cs);
    bus.write(reg);
    bus.write(data);
    bus.deselect(cs);
}

void SPITransaction::writeRegisters(uint8_t reg, uint8_t* data, size_t size)
{
    if (writeBit == WriteBit::INVERTED)
    {
        reg |= 0x80;
    }

    bus.select(cs);
    bus.write(reg);
    bus.write(data, size);
    bus.deselect(cs);
}

}  // namespace Boardcore<|MERGE_RESOLUTION|>--- conflicted
+++ resolved
@@ -22,16 +22,11 @@
 
 #include "SPITransaction.h"
 
-<<<<<<< HEAD
-SPITransaction::SPITransaction(SPISlave slave, WriteBit writeBit)
-    : SPITransaction(slave.bus, slave.cs, slave.config, writeBit)
-=======
 namespace Boardcore
 {
 
-SPITransaction::SPITransaction(SPISlave slave)
-    : SPITransaction(slave.bus, slave.cs, slave.config)
->>>>>>> fe88ba9e
+SPITransaction::SPITransaction(SPISlave slave, WriteBit writeBit)
+    : SPITransaction(slave.bus, slave.cs, slave.config, writeBit)
 {
 }
 
