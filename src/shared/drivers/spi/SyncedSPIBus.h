--- conflicted
+++ resolved
@@ -49,12 +49,7 @@
     }
 
 private:
-<<<<<<< HEAD
     miosix::FastMutex mutex;
 };
-=======
-    FastMutex mutex;
-};
 
-}  // namespace Boardcore
->>>>>>> fe88ba9e
+}  // namespace Boardcore