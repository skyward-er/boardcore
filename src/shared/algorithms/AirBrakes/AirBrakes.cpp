/* Copyright (c) 2021-2022 Skyward Experimental Rocketry
 * Authors: Vincenzo Santomarco, Alberto Nidasio, Emilio Corigliano
 *
 * Permission is hereby granted, free of charge, to any person obtaining a copy
 * of this software and associated documentation files (the "Software"), to deal
 * in the Software without restriction, including without limitation the rights
 * to use, copy, modify, merge, publish, distribute, sublicense, and/or sell
 * copies of the Software, and to permit persons to whom the Software is
 * furnished to do so, subject to the following conditions:
 *
 * The above copyright notice and this permission notice shall be included in
 * all copies or substantial portions of the Software.
 *
 * THE SOFTWARE IS PROVIDED "AS IS", WITHOUT WARRANTY OF ANY KIND, EXPRESS OR
 * IMPLIED, INCLUDING BUT NOT LIMITED TO THE WARRANTIES OF MERCHANTABILITY,
 * FITNESS FOR A PARTICULAR PURPOSE AND NONINFRINGEMENT. IN NO EVENT SHALL THE
 * AUTHORS OR COPYRIGHT HOLDERS BE LIABLE FOR ANY CLAIM, DAMAGES OR OTHER
 * LIABILITY, WHETHER IN AN ACTION OF CONTRACT, TORT OR OTHERWISE, ARISING FROM,
 * OUT OF OR IN CONNECTION WITH THE SOFTWARE OR THE USE OR OTHER DEALINGS IN
 * THE SOFTWARE.
 */

#include "AirBrakes.h"

#include <logger/Logger.h>
#include <math.h>
#include <utils/Constants.h>

#include <limits>

<<<<<<< HEAD
#include "drivers/timer/TimestampTimer.h"
#include "utils/Debug.h"
=======
using namespace std;
>>>>>>> bb4e094b

namespace Boardcore
{

AirBrakes::AirBrakes(function<TimedTrajectoryPoint()> getCurrentPosition,
                     const TrajectorySet &trajectorySet,
                     const AirBrakesConfig &config,
<<<<<<< HEAD
                     std::function<void(float)> setActuator,
                     bool interpAlgo = false)
=======
                     function<void(float)> setActuator)
>>>>>>> bb4e094b
    : getCurrentPosition(getCurrentPosition), trajectorySet(trajectorySet),
      config(config), setActuator(setActuator),
      pi(config.KP, config.KI, config.TS), interpAlgo(interpAlgo)
{
}

bool AirBrakes::init() { return true; }

void AirBrakes::begin()
{
    if (running)
        return;

    if (!interpAlgo)
    {
        lastPosition = getCurrentPosition();
        chooseTrajectory(lastPosition);
        TRACE("[ABK] EXECUTING PI\n");
    }
    else
    {
        filter_coeff = config.INITIAL_FILTER_COEFF;
        Tfilter      = config.INITIAL_T_FILTER;
        TRACE("[ABK] EXECUTING INTERP\n");
    }

    Algorithm::begin();
}

void AirBrakes::step()
{
    auto currentPosition = getCurrentPosition();

    // Do nothing if we have no new data
    if (lastPosition.timestamp >= currentPosition.timestamp)
        return;

    lastPosition = currentPosition;

    if (!interpAlgo)
    {

        auto setPoint = getSetpoint(currentPosition);
        float rho     = getRho(currentPosition.z);

        float targetDrag = piStep(currentPosition, setPoint, rho);
        float surface    = getSurface(currentPosition, rho, targetDrag);
        setActuator(surface / config.SURFACE);
    }
    else
    {
        // interpolation
        float percentage = controlInterp(currentPosition);
        // TRACE("perc: %f\n", percentage);

        // filter the aperture value only from the second step
        if (filter)
        {
            percentage =
                lastPercentage + (percentage - lastPercentage) * filter_coeff;

            // if the time elapsed from liftoff is greater or equal than the
            // Tfilter (converted in microseconds as for the timestamp), we
            // update the filter
            uint64_t currentTimestamp = TimestampTimer::getTimestamp();
            if (currentTimestamp - tLiftoff >= Tfilter * 1e6)
            {
                Tfilter += config.DELTA_T_FILTER;
                filter_coeff /= config.FILTER_RATIO;

                // TRACE("reduced coefficient: %f\n", filter_coeff);
            }
        }
        else
        {
            TRACE("START FILTERING\n");
            TRACE("tLiftoff: %llu\n", tLiftoff);
            filter = true;
        }

        lastPercentage = percentage;
        setActuator(percentage);
        // TRACE("perc_after: %f\n\n", percentage);
    }
}

void AirBrakes::setLiftoffTimestamp()
{
    this->tLiftoff = TimestampTimer::getTimestamp();
}

float AirBrakes::controlInterp(TrajectoryPoint currentPosition)
{
    float dz = 10;  // [TODO] take from PortugalTrajectorySet.h

    // we take the index of the current point of the trajectory and we look
    // ahead of 2 points
    int index_z = floor(currentPosition.z / dz) + 2;

    Boardcore::Trajectory t_closed = trajectorySet.trajectories[0];
    Boardcore::Trajectory t_opened =
        trajectorySet.trajectories[trajectorySet.trjSize - 1];

    // for safety we check whether the index exceeds the maximum index of the
    // trajectory sets
    index_z =
        std::min(index_z, std::min(t_closed.trjSize - 1, t_opened.trjSize - 1));

    Boardcore::TrajectoryPoint trjPointClosed = t_closed.points[index_z];
    Boardcore::TrajectoryPoint trjPointOpen   = t_opened.points[index_z];

    // TRACE("z: %+.3f, curr: %+.3f, clos: %+.3f, open: %+.3f\n",
    //       currentPosition.z, currentPosition.vz, trjPointClosed.vz,
    //       trjPointOpen.vz);

    if (currentPosition.vz <= trjPointClosed.vz)
        return 0;
    else if (currentPosition.vz >= trjPointOpen.vz)
        return 1;
    else
        return (currentPosition.vz - trjPointClosed.vz) /
               (trjPointOpen.vz - trjPointClosed.vz);
}

void AirBrakes::chooseTrajectory(TrajectoryPoint currentPosition)
{
    float minDistance   = numeric_limits<float>::infinity();
    uint8_t trjIndexMin = trajectorySet.length() / 2;

    for (uint8_t trjIndex = 0; trjIndex < trajectorySet.length(); trjIndex++)
    {
        Trajectory &trajectory = trajectorySet.trajectories[trjIndex];

        for (uint32_t ptIndex = 0; ptIndex < trajectory.size(); ptIndex++)
        {
            TrajectoryPoint point = trajectory.points[ptIndex];
            float distance =
                TrajectoryPoint::distanceSquared(point, currentPosition);

            if (distance < minDistance)
            {
                minDistance            = distance;
                trjIndexMin            = trjIndex;
                lastSelectedPointIndex = ptIndex;
                chosenTrajectory       = &trajectory;
            }
        }
    }

    chosenTrajectory = &(trajectorySet.trajectories[trjIndexMin]);

    Logger::getInstance().log(AirBrakesChosenTrajectory{trjIndexMin});
}

TrajectoryPoint AirBrakes::getSetpoint(TrajectoryPoint currentPosition)
{
    if (chosenTrajectory == nullptr)
        return {};

    float minDistance = numeric_limits<float>::infinity();

    uint32_t end = chosenTrajectory->size();
    for (uint32_t ptIndex = lastSelectedPointIndex; ptIndex < end; ptIndex++)
    {
        float distanceFromCurrentInput =
            abs(chosenTrajectory->points[ptIndex].z - currentPosition.z);

        if (distanceFromCurrentInput < minDistance)
        {
            minDistance            = distanceFromCurrentInput;
            lastSelectedPointIndex = ptIndex;
        }
    }

    return chosenTrajectory->points[lastSelectedPointIndex];
}

float AirBrakes::getRho(float z)
{
    return Constants::RHO_0 * expf(-z / Constants::Hn);
}

float AirBrakes::piStep(TimedTrajectoryPoint currentPosition,
                        TrajectoryPoint setPoint, float rho)
{
    const float cdMin   = getCD(currentPosition, 0);
    const float dragMin = getDrag(currentPosition, cdMin, rho);

    const float cdMax   = getCD(currentPosition, config.EXTENSION);
    const float dragMax = getDrag(currentPosition, cdMax, rho);

    // Get target surface percentage
    const float cdRef   = getCD(currentPosition, chosenTrajectory->extension);
    const float dragRef = getDrag(currentPosition, cdRef, rho);

    // PI update
    const float error = currentPosition.vz - setPoint.vz;
    const float dragPi =
        pi.antiWindUp(pi.update(error) + dragRef, dragMin, dragMax);

    return dragPi;
}

float AirBrakes::getSurface(const TimedTrajectoryPoint &currentPosition,
                            float rho, float targetDrag)
{
    float bestDDrag   = numeric_limits<float>::infinity();
    float bestSurface = 0;

    // TODO: Drags are monotone, here the algorithm can be more efficient
    for (uint8_t step = 0; step < config.DRAG_STEPS; step++)
    {
        float surface = (step / (config.DRAG_STEPS - 1)) * config.SURFACE;

        float extension = getExtension(surface);
        float cd        = getCD(currentPosition, extension);
        float drag      = getDrag(currentPosition, cd, rho);
        float dDrag     = abs(targetDrag - drag);

        if (dDrag < bestDDrag)
        {
            bestDDrag   = dDrag;
            bestSurface = surface;
        }
    }

    return bestSurface;
}

float AirBrakes::getExtension(float surface)
{
    // clang-format off
    return
        config.EXT_POL_1 * powf(surface, 4) +
        config.EXT_POL_2 * powf(surface, 3) +
        config.EXT_POL_3 * powf(surface, 2) +
        config.EXT_POL_4 * surface;
    // clang-format on
}

float AirBrakes::getCD(TimedTrajectoryPoint currentPosition, float extension)
{
    const float mach1 = currentPosition.getMac();
    const float mach2 = powf(mach1, 2);
    const float mach3 = powf(mach1, 3);
    const float mach4 = powf(mach1, 4);
    const float mach5 = powf(mach1, 5);
    const float mach6 = powf(mach1, 6);

    const float extension2 = powf(extension, 2);

    // clang-format off
    return
        config.N000 +
        config.N100 * mach1 +
        config.N200 * mach2 +
        config.N300 * mach3 +
        config.N400 * mach4 +
        config.N500 * mach5 +
        config.N600 * mach6 +
        config.N010 * extension +
        config.N020 * extension2 +
        config.N110 * extension  * mach1 +
        config.N120 * extension2 * mach1 +
        config.N210 * extension  * mach2 +
        config.N220 * extension2 * mach2 +
        config.N310 * extension  * mach3 +
        config.N320 * extension2 * mach3 +
        config.N410 * extension  * mach4 +
        config.N420 * extension2 * mach4 +
        config.N510 * extension  * mach5 +
        config.N520 * extension2 * mach5 +
        config.N001 * currentPosition.z;
    // clang-format on
}

float AirBrakes::getDrag(TimedTrajectoryPoint currentPosition, float cd,
                         float rho)
{
    return 0.5 * rho * config.S0 * cd * currentPosition.vz *
           currentPosition.vMod;
}

}  // namespace Boardcore<|MERGE_RESOLUTION|>--- conflicted
+++ resolved
@@ -28,12 +28,9 @@
 
 #include <limits>
 
-<<<<<<< HEAD
 #include "drivers/timer/TimestampTimer.h"
 #include "utils/Debug.h"
-=======
 using namespace std;
->>>>>>> bb4e094b
 
 namespace Boardcore
 {
@@ -41,12 +38,8 @@
 AirBrakes::AirBrakes(function<TimedTrajectoryPoint()> getCurrentPosition,
                      const TrajectorySet &trajectorySet,
                      const AirBrakesConfig &config,
-<<<<<<< HEAD
                      std::function<void(float)> setActuator,
                      bool interpAlgo = false)
-=======
-                     function<void(float)> setActuator)
->>>>>>> bb4e094b
     : getCurrentPosition(getCurrentPosition), trajectorySet(trajectorySet),
       config(config), setActuator(setActuator),
       pi(config.KP, config.KI, config.TS), interpAlgo(interpAlgo)
