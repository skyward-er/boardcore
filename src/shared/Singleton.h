--- conflicted
+++ resolved
@@ -26,16 +26,9 @@
 template<typename T>
 class Singleton {
     public:
-<<<<<<< HEAD
-        inline static T* GetInstance() {
-            if(!instance) 
-                instance = new T(); 
-            return instance;
-=======
         inline static T* getInstance() {
             static T instance;
-            return &instance;
->>>>>>> f67fdd63
+            return &instance;            
         }
     protected:
         Singleton(){}
