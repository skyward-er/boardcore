/* Copyright (c) 2021 Skyward Experimental Rocketry
 * Author: Luca Conterio
 *
 * Permission is hereby granted, free of charge, to any person obtaining a copy
 * of this software and associated documentation files (the "Software"), to deal
 * in the Software without restriction, including without limitation the rights
 * to use, copy, modify, merge, publish, distribute, sublicense, and/or sell
 * copies of the Software, and to permit persons to whom the Software is
 * furnished to do so, subject to the following conditions:
 *
 * The above copyright notice and this permission notice shall be included in
 * all copies or substantial portions of the Software.
 *
 * THE SOFTWARE IS PROVIDED "AS IS", WITHOUT WARRANTY OF ANY KIND, EXPRESS OR
 * IMPLIED, INCLUDING BUT NOT LIMITED TO THE WARRANTIES OF MERCHANTABILITY,
 * FITNESS FOR A PARTICULAR PURPOSE AND NONINFRINGEMENT. IN NO EVENT SHALL THE
 * AUTHORS OR COPYRIGHT HOLDERS BE LIABLE FOR ANY CLAIM, DAMAGES OR OTHER
 * LIABILITY, WHETHER IN AN ACTION OF CONTRACT, TORT OR OTHERWISE, ARISING FROM,
 * OUT OF OR IN CONNECTION WITH THE SOFTWARE OR THE USE OR OTHER DEALINGS IN
 * THE SOFTWARE.
 */

#include <assert.h>
<<<<<<< HEAD
#include <drivers/timer/TimestampTimer.h>
=======
#include <sensors/Sensor.h>
#include <sensors/SensorManager.h>
#include <utils/testutils/TestSensor.h>
>>>>>>> a94d47c0

#include <functional>
#include <iostream>
#include <type_traits>

#include "miosix.h"

using namespace Boardcore;
using namespace miosix;
<<<<<<< HEAD
=======
using namespace TimestampTimer;
using namespace std;
>>>>>>> a94d47c0

// Data produced by the MySensor sensor.
struct MySensorData : public PressureData, public TemperatureData
{

    MySensorData() : PressureData{0, 0.0}, TemperatureData{0, 0.0} {}

    MySensorData(float p, float t)
        : PressureData{TimestampTimer::getTimestamp(), p},
          TemperatureData{TimestampTimer::getTimestamp(), t}
    {
    }
};

// Specific Sensor implementation.
class MySensor : public Sensor<MySensorData>
{
public:
    virtual MySensorData sampleImpl() override
    {
        return MySensorData(rand() % 100, rand() % 100);
    }

    bool init() override { return true; };
    bool selfTest() override { return true; };
};

template <typename SensorData>
class MyPressureFilter : public Sensor<SensorData>
{
    static_assert(
        checkIfProduces<Sensor<SensorData>, PressureData>::value,
        "Template argument must be a sensor that produces pressure data.");

public:
    MyPressureFilter(Sensor<SensorData>* original_sensor, float offset)
        : original_sensor(original_sensor), offset(offset)
    {
    }

    bool init() override { return true; };
    bool selfTest() override { return true; };

    SensorData sampleImpl() { return SensorData(); }

    const SensorData& getLastSample() override
    {
        this->last_sample = original_sensor->getLastSample();
        this->last_sample.press += offset;
        return this->last_sample;
    }

private:
    Sensor<SensorData>* original_sensor;
    float offset;
};

struct MySensorDataFIFO : public AccelerometerData, public GyroscopeData
{

    MySensorDataFIFO()
        : AccelerometerData{TimestampTimer::getTimestamp(), 0.0, 0.0, 0.0},
          GyroscopeData{TimestampTimer::getTimestamp(), 0.0, 0.0, 0.0}
    {
    }

    MySensorDataFIFO(AccelerometerData acc, GyroscopeData gyro)
        : AccelerometerData{TimestampTimer::getTimestamp(), acc.accel_x,
                            acc.accel_y, acc.accel_z},
          GyroscopeData{TimestampTimer::getTimestamp(), gyro.gyro_x,
                        gyro.gyro_y, gyro.gyro_z}
    {
    }
};

class MySensorFIFO : public SensorFIFO<MySensorDataFIFO, 20>
{
    uint32_t fifo_size = 20;

public:
    MySensorFIFO() {}

    // return last sample
    virtual MySensorDataFIFO sampleImpl() override
    {
        for (uint32_t i = 0; i < fifo_size; i++)
        {
            AccelerometerData acc{TimestampTimer::getTimestamp(), 0.5, 0.5,
                                  0.5};
            GyroscopeData gyro{TimestampTimer::getTimestamp(), 0.5, 0.5, 0.5};

            last_fifo[i] = MySensorDataFIFO{acc, gyro};

            TRACE("Accel : %llu %f %f %f \n", acc.accel_timestamp, acc.accel_x,
                  acc.accel_y, acc.accel_z);
            TRACE("Gyro : %llu %f %f %f \n", gyro.gyro_timestamp, gyro.gyro_x,
                  gyro.gyro_y, gyro.gyro_z);

            Thread::sleep(5);
        }

        last_fifo_level = fifo_size;

        return last_fifo[last_fifo_level - 1];
    }

    bool init() override { return true; };
    bool selfTest() override { return true; };
};

template <typename FIFOData, uint32_t FifoSize>
class FIFOProxy : public SensorFIFO<FIFOData, FifoSize>
{
public:
    FIFOProxy(SensorFIFO<FIFOData, FifoSize>* sensor) : sensor(sensor) {}

    bool init() override { return true; };
    bool selfTest() override { return true; };

    FIFOData sampleImpl()
    {
        index = 0;
        return sensor->getFifoElement(index);
    }

    const FIFOData& getLastSample() override
    {
        if (index < FifoSize - 1)
        {
            index++;
        }

        TRACE("Index : %d \n", index);

        return sensor->getFifoElement(index);
    }

private:
    SensorFIFO<FIFOData, FifoSize>* sensor;
    uint32_t index = 0;
};

class FailingSensor : public Sensor<TestData>
{
    bool init() { return true; }

    bool selfTest()  // always fail self-test
    {
        TRACE("Failed to init sensor FailingSensor!\n");
        return false;
    }

    TestData sampleImpl() { return TestData{}; }
};

int main()
{
    srand(time(NULL));

    TimestampTimer::enableTimestampTimer();

    MySensor s1;
    MySensor s2;

    MyPressureFilter<MySensorData> filter(&s1, 2.578f);

    FailingSensor failig_s;  // must not be initialized and not sampled

    SensorManager sm({{/*Sensor=*/&s1,
                       {/*ID=*/"s1",
                        /*Freq=*/1000,
                        /*Callback=*/[]() { cout << "Callback s1!" << endl; },
                        /*DMA=*/false,
                        /*Enabled=*/true}},
                      {/*Sensor=*/&s2,
                       {/*ID=*/"s2",
                        /*Freq=*/1000,
                        /*Callback=*/[]() { cout << "Callback s2!" << endl; },
                        /*DMA=*/false,
                        /*Enabled=*/true}},
                      {/*Sensor=*/&filter,
                       {/*ID=*/"filter",
                        /*Freq=*/2000,
                        /*Callback=*/
                        []() { cout << "Callback filter!" << endl; },
                        /*DMA=*/false,
                        /*Enabled=*/true}},
                      {/*Sensor=*/&failig_s,
                       {/*ID=*/"failing",
                        /*Freq=*/3000,
                        /*Callback=*/
                        []() { cout << "Callback failing sensor!" << endl; },
                        /*DMA=*/false,
                        /*Enabled=*/true}}});

    sm.start();

    Thread::sleep(1000);

    // TEST NORMAL SENSORS

    sm.disableSensor(&s1);

    Thread::sleep(1000);

    sm.enableSensor(&s1);

    for (int i = 0; i < 3; i++)
    {
        TRACE("S1 : %llu %f %llu %f \n", s1.getLastSample().press_timestamp,
              s1.getLastSample().press, s1.getLastSample().temp_timestamp,
              s1.getLastSample().temp);
        TRACE("Filter : %llu %f \n", filter.getLastSample().press_timestamp,
              filter.getLastSample().press);

        Thread::sleep(1000);
    }

    // TEST SENSORS WITH FIFO

    const uint32_t fifo_size = 20;

    MySensorFIFO s;

    FIFOProxy<MySensorDataFIFO, fifo_size> fifo_proxy(&s);

    for (int i = 0; i < 3; i++)
    {
        s.sample();

        MySensorDataFIFO data = fifo_proxy.getLastSample();

        UNUSED(data);

        TRACE("AccelProxy : %llu %f %f %f \n", data.accel_timestamp,
              data.accel_x, data.accel_y, data.accel_z);
        TRACE("GyroProxy : %llu %f %f %f \n", data.gyro_timestamp, data.gyro_x,
              data.gyro_y, data.gyro_z);

        Thread::sleep(1000);
    }

    for (;;)
        ;

    return 0;
}<|MERGE_RESOLUTION|>--- conflicted
+++ resolved
@@ -21,13 +21,10 @@
  */
 
 #include <assert.h>
-<<<<<<< HEAD
 #include <drivers/timer/TimestampTimer.h>
-=======
 #include <sensors/Sensor.h>
 #include <sensors/SensorManager.h>
 #include <utils/testutils/TestSensor.h>
->>>>>>> a94d47c0
 
 #include <functional>
 #include <iostream>
@@ -37,11 +34,7 @@
 
 using namespace Boardcore;
 using namespace miosix;
-<<<<<<< HEAD
-=======
-using namespace TimestampTimer;
 using namespace std;
->>>>>>> a94d47c0
 
 // Data produced by the MySensor sensor.
 struct MySensorData : public PressureData, public TemperatureData
