--- conflicted
+++ resolved
@@ -56,15 +56,9 @@
      0, 0, 0.01, 0, 0, 0, 0.01)
         .finished();
 // Measurement variance
-<<<<<<< HEAD
-static const Matrix<float, 1, 1> R{10};
-// State vector 
-Vector3f x{INPUT[0], 0.0, 0.0};
-=======
 static const Matrix<float, OUTPUTS_DIM, OUTPUTS_DIM> R{10};
 // State vector
 static const Matrix<float, STATES_DIM, 1> x0(INPUT[0], 0.0, 0.0);
->>>>>>> 7ad33485
 
 static const KalmanEigen<float, STATES_DIM, OUTPUTS_DIM>::KalmanConfig
 getKalmanConfig()
@@ -74,13 +68,8 @@
     config.H = H;
     config.Q = Q;
     config.R = R;
-<<<<<<< HEAD
-    config.P = P0;
-    config.x = x; 
-=======
     config.P = P;
     config.x = x0;
->>>>>>> 7ad33485
 
     return config;
 }
@@ -98,11 +87,7 @@
 
     for (unsigned i = 1; i < 101; i++)
     {
-<<<<<<< HEAD
-        //printf("i = %d \n", i);
-=======
         // printf("i = %d \n", i);
->>>>>>> 7ad33485
 
         y(0, 0) = INPUT[i];
         T       = TIME[i] - last_time;
