--- conflicted
+++ resolved
@@ -125,14 +125,6 @@
 
     Thread::sleep(24000);
 
-<<<<<<< HEAD
-    uint32_t tick32 = timer32.readCounter();
-    uint32_t tick16 = timer16.readCounter();
-=======
-    timer32.tick();
-    timer16.tick();
->>>>>>> a94d47c0
-
     REQUIRE(TimerUtils::toMilliSeconds(timer32.getTimer()) ==
             Approx(24000).margin(1));
     REQUIRE(TimerUtils::toMilliSeconds(timer16.getTimer()) ==
@@ -140,13 +132,8 @@
 
     Thread::sleep(36000);
 
-<<<<<<< HEAD
     REQUIRE(TimerUtils::toMilliSeconds(timer32.getTimer()) ==
             Approx(60000).margin(1));
 }
-=======
-    REQUIRE(timer32.toMilliSeconds(timer32.tick()) == Approx(60000).margin(1));
-}
 
-#endif  // COMPILE_FOR_HOST
->>>>>>> a94d47c0
+#endif  // COMPILE_FOR_HOST