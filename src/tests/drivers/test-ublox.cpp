/* Copyright (c) 2021 Skyward Experimental Rocketry
 * Authors: Davide Bonomini, Davide Mor, Alberto Nidasio
 *
 * Permission is hereby granted, free of charge, to any person obtaining a copy
 * of this software and associated documentation files (the "Software"), to deal
 * in the Software without restriction, including without limitation the rights
 * to use, copy, modify, merge, publish, distribute, sublicense, and/or sell
 * copies of the Software, and to permit persons to whom the Software is
 * furnished to do so, subject to the following conditions:
 *
 * The above copyright notice and this permission notice shall be included in
 * all copies or substantial portions of the Software.
 *
 * THE SOFTWARE IS PROVIDED "AS IS", WITHOUT WARRANTY OF ANY KIND, EXPRESS OR
 * IMPLIED, INCLUDING BUT NOT LIMITED TO THE WARRANTIES OF MERCHANTABILITY,
 * FITNESS FOR A PARTICULAR PURPOSE AND NONINFRINGEMENT.  IN NO EVENT SHALL THE
 * AUTHORS OR COPYRIGHT HOLDERS BE LIABLE FOR ANY CLAIM, DAMAGES OR OTHER
 * LIABILITY, WHETHER IN AN ACTION OF CONTRACT, TORT OR OTHERWISE, ARISING FROM,
 * OUT OF OR IN CONNECTION WITH THE SOFTWARE OR THE USE OR OTHER DEALINGS IN
 * THE SOFTWARE.
 */

#include <Common.h>
#include <drivers/gps/ublox/UbloxGPS.h>
#include <drivers/timer/TimestampTimer.h>

#include <cstdio>

<<<<<<< HEAD
=======
#include "TimestampTimer.h"

using namespace Boardcore;
>>>>>>> fe88ba9e
using namespace miosix;

#define RATE 4

int main()
{
    TimestampTimer::enableTimestampTimer();

    printf("Welcome to the ublox test\n");

    // Keep GPS baud rate at default for easier testing
    UbloxGPS gps(921600, RATE, 2, "gps", 38400);
    UbloxGPSData dataGPS;
    printf("Gps allocated\n");

    // Init the gps
    if (gps.init())
    {
        printf("Successful gps initialization\n");
    }
    else
    {
        printf("Failed gps initialization\n");
    }

    // Perform the selftest
    if (gps.selfTest())
    {
        printf("Successful gps selftest\n");
    }
    else
    {
        printf("Failed gps selftest\n");
    }

    // Start the gps thread
    gps.start();
    printf("Gps started\n");

    while (true)
    {
        // Give time to the thread
        Thread::sleep(1000 / RATE);

        // Sample
        gps.sample();
        dataGPS = gps.getLastSample();

        // Print out the latest sample
        TRACE(
            "[gps] timestamp: % 4.3f, fix: %01d lat: % f lon: % f "
            "height: %4.1f nsat: %2d speed: %3.2f velN: % 3.2f velE: % 3.2f "
            "track %3.1f\n",
            (float)dataGPS.gps_timestamp / 1000000, dataGPS.fix,
            dataGPS.latitude, dataGPS.longitude, dataGPS.height,
            dataGPS.num_satellites, dataGPS.speed, dataGPS.velocity_north,
            dataGPS.velocity_east, dataGPS.track);
    }
}<|MERGE_RESOLUTION|>--- conflicted
+++ resolved
@@ -26,12 +26,7 @@
 
 #include <cstdio>
 
-<<<<<<< HEAD
-=======
-#include "TimestampTimer.h"
-
 using namespace Boardcore;
->>>>>>> fe88ba9e
 using namespace miosix;
 
 #define RATE 4
