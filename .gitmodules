[submodule "libs/miosix-kernel"]
	path = libs/miosix-kernel
	url = ../../elc/miosix-kernel.git
	branch = master
[submodule "libs/tscpp"]
	path = libs/tscpp
	url = https://github.com/fedetft/tscpp.git
<<<<<<< HEAD
[submodule "libs/mavlink_skyward_lib"]
	path = libs/mavlink_skyward_lib
	url = ../mavlink_skyward_lib.git

=======
[submodule "libs/simple-template-matrix"]
	path = libs/simple-template-matrix
	url = https://github.com/fedetft/simple-template-matrix.git
>>>>>>> bf01dcc4
<|MERGE_RESOLUTION|>--- conflicted
+++ resolved
@@ -1,17 +1,13 @@
-[submodule "libs/miosix-kernel"]
-	path = libs/miosix-kernel
-	url = ../../elc/miosix-kernel.git
-	branch = master
-[submodule "libs/tscpp"]
-	path = libs/tscpp
-	url = https://github.com/fedetft/tscpp.git
-<<<<<<< HEAD
-[submodule "libs/mavlink_skyward_lib"]
-	path = libs/mavlink_skyward_lib
-	url = ../mavlink_skyward_lib.git
-
-=======
-[submodule "libs/simple-template-matrix"]
-	path = libs/simple-template-matrix
-	url = https://github.com/fedetft/simple-template-matrix.git
->>>>>>> bf01dcc4
+[submodule "libs/miosix-kernel"]
+	path = libs/miosix-kernel
+	url = ../../elc/miosix-kernel.git
+	branch = master
+[submodule "libs/tscpp"]
+	path = libs/tscpp
+	url = https://github.com/fedetft/tscpp.git
+[submodule "libs/mavlink_skyward_lib"]
+	path = libs/mavlink_skyward_lib
+	url = ../mavlink_skyward_lib.git
+[submodule "libs/simple-template-matrix"]
+	path = libs/simple-template-matrix
+	url = https://github.com/fedetft/simple-template-matrix.git