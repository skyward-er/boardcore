--- conflicted
+++ resolved
@@ -185,7 +185,6 @@
 add_executable(test-xbee-snd src/tests/drivers/xbee/test-xbee-snd.cpp)
 sbs_target(test-xbee-snd stm32f429zi_stm32f4discovery)
 
-<<<<<<< HEAD
 add_executable(test-stepper src/tests/drivers/stepper/test-stepper.cpp)
 sbs_target(test-stepper stm32f429zi_stm32f4discovery)
 
@@ -195,7 +194,11 @@
 
 add_executable(test-fsm src/tests/events/fsm/test-fsm.cpp)
 sbs_target(test-fsm stm32f429zi_stm32f4discovery)
-=======
+
+#-----------------------------------------------------------------------------#
+#                               Tests - Radio                                 #
+#-----------------------------------------------------------------------------#
+
 add_executable(test-sx1278-bench
     src/tests/drivers/sx1278/test-sx1278-bench.cpp
     src/tests/drivers/sx1278/test-sx1278-core.cpp
@@ -231,7 +234,6 @@
     src/tests/drivers/sx1278/test-sx1278-core.cpp
 )
 sbs_target(test-sx1278-serial stm32f407vg_stm32f4discovery)
->>>>>>> 190b06ae
 
 #-----------------------------------------------------------------------------#
 #                               Tests - Sensors                               #
