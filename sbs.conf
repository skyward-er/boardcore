--- conflicted
+++ resolved
@@ -122,107 +122,8 @@
             src/shared/boards/Homeone/IgnitionController/IgnitionController.cpp
             
 # Boards 
-<<<<<<< HEAD
-[discovery-canbus-test]
-Type:       board
-BoardId:    stm32f429zi_stm32f4discovery
-BinName:    discovery-canbus-test
-Include:    %canbus %shared
-Defines:    
-Main:       canbus-test
-
-[anakin-test-suite]
-Type:       board
-BoardId:    stm32f429zi_skyward_anakin
-BinName:    anakin-test-suite
-Include:    %canbus %shared %anakin-data
-Defines:   
-Main:       anakin-test-suite
-
-[anakin-demo-board]
-Type:       board
-BoardId:    stm32f429zi_skyward_anakin
-BinName:    anakin-demo-board
-Include:    %shared %i2c %ethernet %anakin-data
-Defines:   
-Main:       anakin-demo-board
-
-[anakin-test-ethernet]
-Type:       board
-BoardId:    stm32f429zi_skyward_anakin
-BinName:    anakin-test-ethernet
-Include:    %shared %ethernet
-Defines:   
-Main:       test_ethernet
-
-[canbus-test-rom1]
-Type:       board
-BoardId:    stm32f429zi_skyward_anakin
-BinName:    anakin-canbus-board1
-Include:    %canbus %shared
-Defines:    -DBOARDNAME=\"BOARD01\"
-Main:       anakin-test-canbus
-
-[canbus-test-rom2]
-Type:       board
-BoardId:    stm32f429zi_skyward_anakin
-BinName:    anakin-canbus-board2
-Include:    %canbus %shared
-Defines:    -DBOARDNAME=\"BOARD02\"
-Main:       anakin-test-canbus
-
-[test-i2c]
-Type:       board
-BoardId:    stm32f429zi_skyward_anakin
-BinName:    test-i2c
-Include:    %i2c %shared
-Defines:    
-Main:       test_i2c
-
-[scheduler]
-Type:       board
-BoardId:    stm32f429zi_skyward_anakin
-BinName:    scheduler
-Include:    %shared
-Defines:    
-Main:       test-scheduler
-
-[anakin-test-dma]
-Type:       board
-BoardId:    stm32f429zi_skyward_anakin
-BinName:    anakin-test-dma
-Include:    %shared %i2c %anakin-data
-Defines:   
-Main:       anakin-test-dma
-
-[dma-lowlevel-test]
-Type:       board
-BoardId:    stm32f429zi_skyward_anakin
-BinName:    dma-lowlevel-test
-Include:    %shared %i2c %anakin-data
-Defines:   
-Main:       dma-lowlevel-test
-
-[test-busfault]
-Type:       board
-BoardId:    stm32f429zi_skyward_anakin
-BinName:    test-busfault
-Include:    %shared %i2c %anakin-data
-Defines:   
-Main:       test-busfault
-
-[test-piksi]
-Type:       board
-BoardId:    stm32f429zi_skyward_anakin
-BinName:    test-piksi
-Include:    %piksi
-Defines:   
-Main:       test-piksi
 
 [config-dsgamma]
-=======
-[dsgamma-config]
->>>>>>> d4479966
 Type:       board
 BoardId:    stm32f429zi_stm32f4discovery
 BinName:    dsgamma-config
