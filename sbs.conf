# Skyward Build System Configuration File
#
# Copyright (c) 2015-2016 Skyward Experimental Rocketry
# Authors: Alain Carlucci
#
# Permission is hereby granted, free of charge, to any person obtaining a copy
# of this software and associated documentation files (the "Software"), to deal
# in the Software without restriction, including without limitation the rights
# to use, copy, modify, merge, publish, distribute, sublicense, and/or sell
# copies of the Software, and to permit persons to whom the Software is
# furnished to do so, subject to the following conditions:
#
# The above copyright notice and this permission notice shall be included in
# all copies or substantial portions of the Software.
#
# THE SOFTWARE IS PROVIDED "AS IS", WITHOUT WARRANTY OF ANY KIND, EXPRESS OR
# IMPLIED, INCLUDING BUT NOT LIMITED TO THE WARRANTIES OF MERCHANTABILITY,
# FITNESS FOR A PARTICULAR PURPOSE AND NONINFRINGEMENT.  IN NO EVENT SHALL THE
# AUTHORS OR COPYRIGHT HOLDERS BE LIABLE FOR ANY CLAIM, DAMAGES OR OTHER
# LIABILITY, WHETHER IN AN ACTION OF CONTRACT, TORT OR OTHERWISE, ARISING FROM,
# OUT OF OR IN CONNECTION WITH THE SOFTWARE OR THE USE OR OTHER DEALINGS IN
# THE SOFTWARE.

# Syntax of this file:
# Available types: srcfiles/board
# srcfiles:
#     Files: a '\n'-separated list of files
#
# board:
#     BoardId: see the list below
#     BinName: name of the final binary (without extension!)
#     Include: a space-separated list of files, %something will be substituted
#              with the corresponding 'srcfiles'
#     Main:    name of the main file (e.g. 'foo' -> src/entrypoints/foo.cpp)

# Here's a list of available BoardIds:
#lpc2138_miosix_board
#stm32f103ze_stm3210e-eval
#stm32f103ve_mp3v2
#stm32f100rb_stm32vldiscovery
#stm32f103ve_strive_mini
#stm32f103ze_redbull_v2
#stm32f407vg_stm32f4discovery
#stm32f207ig_stm3220g-eval
#stm32f207zg_ethboard_v2
#stm32f207ze_als_camboard
#stm32l151_als_mainboard
#stm32f407vg_bitsboard
#stm32f205rg_sony-newman
#stm32f429zi_stm32f4discovery
#stm32f103cb_als_mainboard_rev2
#stm32f100cb_tempsensor
#stm32f429zi_oledboard2
#efm32gg332f1024_wandstem
#stm32f411re_nucleo
#stm32f429zi_skyward_anakin
#stm32f100rc_solertegiard
#stm32f205rc_skyward_stormtrooper
#stm32f401vc_stm32f4discovery
#stm32f103c8_breakout
#stm32f100c8_microboard
#stm32f469ni_stm32f469i-disco
#stm32f429zi_skyward_homeone
#stm32f401re_nucleo
#stm32f103c8_skyward_aldeeran


#-----------------------------------#
#          List of Sources          #
#-----------------------------------#

[canbus]
Type:       srcfiles
Files:      src/shared/drivers/canbus/CanManager.cpp
            src/shared/drivers/canbus/CanBus.cpp
            src/shared/drivers/canbus/CanInterrupt.cpp

[piksi]
Type:       srcfiles
Files:      src/shared/drivers/piksi/piksi.cpp

[shared]
Type:       srcfiles
Files:      src/shared/events/Scheduler.cpp
            src/shared/drivers/spi/SensorSpi.cpp
            src/shared/diagnostic/CpuMeter.cpp
            src/shared/events/EventBroker.cpp
            src/shared/math/Stats.cpp
            src/shared/math/Matrix.cpp
[pwm]
Type:       srcfiles
Files:      src/shared/drivers/pwm/pwm.cpp

[i2c]
Type:       srcfiles
Files:      src/shared/drivers/i2c/stm32f2_f4_i2c.cpp

[ethernet]
Type:       srcfiles
Files:      src/shared/drivers/ethernet/UdpManager.cpp
            src/shared/drivers/ethernet/W5200/w5200.cpp
            src/shared/drivers/ethernet/W5200/spi_impl.cpp
            src/shared/drivers/ethernet/PacketBuffer.cpp
            src/shared/drivers/ethernet/WatchdogTimer.cpp

[anakin-data]
Type:       srcfiles
Files:      src/shared/boards/AnakinBoard.cpp
            src/shared/drivers/Leds.cpp

[logger]
Type:       srcfiles
Files:      src/shared/logger/Logger.cpp
			src/shared/logger/LogProxy.cpp
			libs/tscpp/buffer.cpp

[nosecone]
Type:       srcfiles
Files:      src/shared/boards/Nosecone/NoseconeManager.cpp
            src/shared/boards/Nosecone/MotorDriver.cpp

[gamma868]
Type:       srcfiles
Files:      src/shared/drivers/gamma868/Gamma868.cpp

[mavlink]
Type:       srcfiles
Files:      src/shared/drivers/mavlink/MavManager.cpp

[tmtc]
Type:       srcfiles
Files:      src/shared/boards/Homeone/TMTCManager/TMTCManager.cpp

[homeone]
Type:       srcfiles
Files:      src/shared/boards/Homeone/IgnitionController/IgnitionController.cpp
            src/shared/boards/Homeone/EventFunctions.cpp
            src/shared/drivers/gamma868/Gamma868.cpp
            src/shared/boards/Homeone/FlightModeManager/FlightModeManager.cpp
            src/shared/boards/Homeone/SensorManager/SensorManager.cpp
            src/shared/boards/Homeone/DeploymentController/Deployment.cpp

[kalman]
Type:       srcfiles
Files:      src/shared/kalman/Matrix.cpp
            src/shared/kalman/Kalman.cpp
<<<<<<< HEAD

[ign_board]
Type:       srcfiles
FIles:      src/shared/boards/Ignition/IgnitionManager.cpp 


[example-tests]
Type:       srcfiles
Files:      src/tests/examples/example-test-factorial
            src/tests/examples/example-test-fsm


=======
			
>>>>>>> 3b3433ad
#--------------------------#
#         Examples         #
#--------------------------#

<<<<<<< HEAD
[example-test-factorial]
Type:       test
BoardId:    stm32f429zi_stm32f4discovery
BinName:    example-test-factorial
Include:    
Defines:    -DSTANDALONE_CATCH1_TEST
Main:       examples/example-test-factorial

[example-test-fsm]
Type:       test
BoardId:    stm32f429zi_stm32f4discovery
BinName:    example-test-fsm
Include:    %shared
Defines:    -DSTANDALONE_CATCH1_TEST
Main:       examples/example-test-fsm

# Run all example tests togheter
[example-catch1-tests]
Type:       test
BoardId:    stm32f429zi_stm32f4discovery
BinName:    example-catch1-tests
Include:    %shared %example-tests
Defines:
Main:       catch1-tests-entry
=======
[example-fsm]
Type:       board
BoardId:    stm32f429zi_stm32f4discovery
BinName:    example-fsm
Include:    %shared
Defines:
Main:       examples/example-fsm
>>>>>>> 3b3433ad

#--------------------------#
#          Boards          #
#--------------------------#

[config-dsgamma]
Type:       board
BoardId:    stm32f429zi_stm32f4discovery
BinName:    dsgamma-config
Include:    %gamma868
Defines:
Main:       config-dsgamma

[r2a-cutter]
Type:       board
BoardId:    stm32f429zi_skyward_homeone
BinName:    r2a-cutter
Include:    %pwm
Defines:    -DDEBUG
Main:       r2a-cutter

#--------------------------#
#          Tests           #
#--------------------------#

[test-kalman]
Type:       test
BoardId:    stm32f429zi_stm32f4discovery
BinName:    test-kalman
Include:    %kalman
Defines:
Main:       test-kalman

[test-dsgamma]
Type:       test
BoardId:    stm32f429zi_skyward_homeone
BinName:    test-dsgamma
Include:    %gamma868
Defines:
Main:       drivers/test-dsgamma

[test-serial]
Type:       test
BoardId:    stm32f429zi_stm32f4discovery
BinName:    test-serial
Include:
Defines:
Main:       test-serial

[test-imus]
Type:       test
BoardId:    stm32f429zi_skyward_homeone
BinName:    test-imus
Include:	%homeone %shared
Defines:
Main:       drivers/test-imus

[test-imu-adis]
Type:       test
BoardId:    stm32f429zi_skyward_homeone
BinName:    test-imu-adis
Include:    %shared
Defines:
Main:       drivers/test-imu-adis

[test-sensormanager]
Type:       test
BoardId:    stm32f429zi_skyward_homeone
BinName:    test-sensormanager
Include:	%shared %homeone %logger
Defines:    -DDEBUG
Main:       Homeone/test-sensormanager

[test-events]
Type:       test
BoardId:    stm32f429zi_skyward_homeone
BinName:    test-events
Include:	%shared
Defines:   -DDEBUG
Main:       misc/test-events

[test-fmm]
Type:       test
BoardId:    stm32f429zi_skyward_homeone
BinName:    test-fmm
Include:	%shared %homeone %logger
Defines:
Main:       Homeone/fsm/test-fmm

[test-timer]
Type:       test
BoardId:    stm32f429zi_skyward_homeone
BinName:    test-timer
Include:    %shared
Defines:    -DDEBUG
Main:       drivers/test-timer

[test-hsm]
Type:       test
BoardId:    stm32f429zi_skyward_homeone
BinName:    test-hsm
Include:	%shared
Defines:   -DDEBUG
Main:       misc/test-hsm

[test-hsm-bug]
Type:       test
BoardId:    stm32f429zi_skyward_homeone
BinName:    test-hsm-bug
Include:	%shared
Defines:   -DDEBUG
Main:       misc/test-hsm-bug

[test-fsm]
Type:       test
BoardId:    stm32f429zi_skyward_homeone
BinName:    test-fsm
Include:	%shared
Defines:   -DDEBUG
Main:       test-fsm

[test-canbus]
Type:       test
BoardId:    stm32f429zi_skyward_homeone
BinName:    test-canbus
Include:    %shared %canbus
Defines:    -DDEBUG
Main:       drivers/test-canbus

[test-mavlink]
Type:       test
BoardId:    stm32f429zi_skyward_homeone
BinName:    test-mavlink
Include:    %shared %gamma868 %mavlink
Defines:
Main:       drivers/test-mavlink

[test-homeone]
Type:       test
BoardId:    stm32f429zi_skyward_homeone
BinName:    test-homeone
Include:    %shared %homeone
Defines:
Main:       Homeone/test-homeone

[test-logger]
Type:       test
BoardId:    stm32f429zi_skyward_homeone
BinName:    test-logger
Include:    %shared %homeone %logger
Defines:
Main:       misc/test-logger

[test-caninterfaces]
Type:       test
BoardId:    stm32f429zi_skyward_homeone
BinName:    test-caninterfaces
Include:    %shared %homeone
Defines:
Main:       drivers/test-caninterfaces

[test-ignition-ctrl]
Type:       test
BoardId:    stm32f429zi_skyward_homeone
BinName:    test-ignition-ctrl
Include:    %shared %homeone %canbus %logger
Defines:
Main:       Homeone/fsm/test-ignition-ctrl

[test-pwm]
Type:       test
BoardId:    stm32f429zi_skyward_homeone
BinName:    test-pwm
Include:    %shared %pwm
Defines:    -DDEBUG
Main:       drivers/test-pwm

# Work in progress
#[test-nosecone-board]
#Type:       test
#BoardId:    stm32f429zi_skyward_homeone
#BinName:    test-nosecone-board
#Include:	%nosecone %shared
#Defines:   -DDEBUG
#Main:       test-nosecone-board

[hbridge-test]
Type:       test
BoardId:    stm32f429zi_skyward_homeone
BinName:    hbridge-test
Include:	%shared
Defines:   -DDEBUG
Main:       drivers/hbridge-test

[test-cutter]
Type:       test
BoardId:    stm32f429zi_skyward_homeone
BinName:    test-cutter
Include:    %pwm
Defines:    -DDEBUG
Main:       drivers/test-cutter

#[test-ignition-board]
#Type:       test
#BoardId:    stm32f103c8_skyward_alderaan
#BinName:    test-ignition-board
#Include:    %ign_board 
#Defines:    -DDEBUG
#Main:       Alderaan/test-ignition-board

[test-deployment]
Type:       test
BoardId:    stm32f429zi_skyward_homeone
BinName:    test-deployment
Include:    %pwm %homeone %shared %logger
Defines:    -DDEBUG
Main:       Homeone/fsm/test-deployment

[test-interrupt]
Type:       test
BoardId:    stm32f429zi_stm32f4discovery
BinName:    test-interrupt
Include:    
Defines:    -DDEBUG
Main:       misc/test-interrupt
<|MERGE_RESOLUTION|>--- conflicted
+++ resolved
@@ -144,7 +144,6 @@
 Type:       srcfiles
 Files:      src/shared/kalman/Matrix.cpp
             src/shared/kalman/Kalman.cpp
-<<<<<<< HEAD
 
 [ign_board]
 Type:       srcfiles
@@ -157,14 +156,11 @@
             src/tests/examples/example-test-fsm
 
 
-=======
-			
->>>>>>> 3b3433ad
+
 #--------------------------#
 #         Examples         #
 #--------------------------#
 
-<<<<<<< HEAD
 [example-test-factorial]
 Type:       test
 BoardId:    stm32f429zi_stm32f4discovery
@@ -189,7 +185,7 @@
 Include:    %shared %example-tests
 Defines:
 Main:       catch1-tests-entry
-=======
+
 [example-fsm]
 Type:       board
 BoardId:    stm32f429zi_stm32f4discovery
@@ -197,7 +193,7 @@
 Include:    %shared
 Defines:
 Main:       examples/example-fsm
->>>>>>> 3b3433ad
+
 
 #--------------------------#
 #          Boards          #
