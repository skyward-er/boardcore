--- conflicted
+++ resolved
@@ -176,7 +176,6 @@
 #     same as board
 #     Main:    name of the main file (e.g. 'foo' -> src/tests/foo.cpp)
 
-<<<<<<< HEAD
 [tests-catch]
 Type:       test
 BoardId:    stm32f429zi_skyward_homeone
@@ -209,8 +208,6 @@
 Defines:
 Main:       misc/test-pinobserver
 
-=======
->>>>>>> bf01dcc4
 [test-dsgamma]
 Type:       test
 BoardId:    stm32f429zi_stm32f4discovery
@@ -290,7 +287,6 @@
 BinName:    test-logger
 Include:    %shared %logger
 Defines:
-<<<<<<< HEAD
 Main:       test-logger
 
 [test-IMU]
@@ -324,8 +320,6 @@
 Include:    %shared
 Defines:
 Main:       drivers/test-ad7994
-=======
-Main:       misc/test-logger
 
 [test-kalman-benchmark]
 Type:       test
@@ -349,5 +343,4 @@
 BinName:    test-kalman
 Include:    %shared
 Defines:    -DSTANDALONE_CATCH1_TEST
-Main:       catch1/test-kalman
->>>>>>> bf01dcc4
+Main:       catch1/test-kalman