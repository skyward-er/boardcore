--- conflicted
+++ resolved
@@ -301,13 +301,13 @@
 Defines:    -DDEBUG
 Main:       test-pwm
 
-[test-nosecone]
-Type:       test
-BoardId:    stm32f429zi_skyward_homeone
-BinName:    test-nosecone
+[test-nosecone-board]
+Type:       test
+BoardId:    stm32f429zi_skyward_homeone
+BinName:    test-nosecone-board
 Include:	%nosecone %shared
 Defines:   -DDEBUG
-Main:       nosecone-fsm-test
+Main:       test-nosecone-board
 
 [hbridge-test]
 Type:       test
@@ -333,7 +333,6 @@
 Defines:    -DDEBUG
 Main:       test-cutter
 
-<<<<<<< HEAD
 [test-ignition-board]
 Type:       test
 BoardId:    stm32f103c8_skyward_alderaan
@@ -341,12 +340,11 @@
 Include:    %ign_board 
 Defines:    -DDEBUG
 Main:       test-ignition-board
-=======
+
 [test-deployment]
 Type:       test
 BoardId:    stm32f429zi_skyward_homeone
 BinName:    test-deployment
 Include:    %pwm %homeone %shared %logger
 Defines:    -DDEBUG
-Main:       test-deployment
->>>>>>> c7825703
+Main:       test-deployment