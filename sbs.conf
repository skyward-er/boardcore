--- conflicted
+++ resolved
@@ -543,11 +543,7 @@
 BoardId:    stm32f407vg_stm32f4discovery
 BinName:    test-lis3dsh
 Include:    %shared %spi
-<<<<<<< HEAD
-Defines:    -DDEBUG
-Main:       drivers/test-lis3dsh
-=======
-Defines:
+Defines:    -DDEBUG
 Main:       drivers/test-lis3dsh
 
 [test-ads1118]
@@ -556,5 +552,4 @@
 BinName:    test-ads1118
 Include:    %shared %spi %ADS1118 %AnalogSensor
 Defines:    -DDEBUG
-Main:       drivers/test-ads1118
->>>>>>> 4190f6c8
+Main:       drivers/test-ads1118