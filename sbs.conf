# Skyward Build System Configuration File
#
# Copyright (c) 2015-2016 Skyward Experimental Rocketry
# Authors: Alain Carlucci
# 
# Permission is hereby granted, free of charge, to any person obtaining a copy
# of this software and associated documentation files (the "Software"), to deal
# in the Software without restriction, including without limitation the rights
# to use, copy, modify, merge, publish, distribute, sublicense, and/or sell
# copies of the Software, and to permit persons to whom the Software is
# furnished to do so, subject to the following conditions:
# 
# The above copyright notice and this permission notice shall be included in
# all copies or substantial portions of the Software.
# 
# THE SOFTWARE IS PROVIDED "AS IS", WITHOUT WARRANTY OF ANY KIND, EXPRESS OR
# IMPLIED, INCLUDING BUT NOT LIMITED TO THE WARRANTIES OF MERCHANTABILITY,
# FITNESS FOR A PARTICULAR PURPOSE AND NONINFRINGEMENT.  IN NO EVENT SHALL THE
# AUTHORS OR COPYRIGHT HOLDERS BE LIABLE FOR ANY CLAIM, DAMAGES OR OTHER
# LIABILITY, WHETHER IN AN ACTION OF CONTRACT, TORT OR OTHERWISE, ARISING FROM,
# OUT OF OR IN CONNECTION WITH THE SOFTWARE OR THE USE OR OTHER DEALINGS IN
# THE SOFTWARE.

# Syntax of this file:
# Available types: srcfiles/board
# srcfiles:
#     Files: a '\n'-separated list of files
#
# board:
#     BoardId: see the list below
#     BinName: name of the final binary (without extension!)
#     Include: a space-separated list of files, %something will be substituted
#              with the corresponding 'srcfiles'
#     Main:    name of the main file (e.g. 'foo' -> src/entrypoints/foo.cpp)

# Here's a list of available BoardId:
# efm32gg332f1024_wandstem
# lpc2138_miosix_board
# stm32f100cb_tempsensor
# stm32f100rb_stm32vldiscovery
# stm32f103cb_als_mainboard_rev2
# stm32f103ve_mp3v2
# stm32f103ve_strive_mini
# stm32f103ze_redbull_v2
# stm32f103ze_stm3210e-eval
# stm32f205rg_sony-newman
# stm32f207ig_stm3220g-eval
# stm32f207ze_als_camboard
# stm32f207zg_ethboard_v2
# stm32f407vg_bitsboard
# stm32f407vg_stm32f4discovery
# stm32f411re_nucleo
# stm32f429zi_oledboard2
# stm32f429zi_skyward_anakin
# stm32f429zi_stm32f4discovery
# stm32l151_als_mainboard


# List of Source files (libraries, etc)
[canbus]
Type:       srcfiles
Files:      src/shared/canbus/CanManager.cpp 
            src/shared/canbus/CanBus.cpp 
            src/shared/canbus/CanSocket.cpp 
            src/shared/canbus/CanInterrupt.cpp 

# Common files (like event scheduler)
[shared]
Type:       srcfiles
Files:      src/shared/events/Scheduler.cpp

[i2c]
Type:       srcfiles
Files:      src/shared/i2c/stm32f2_f4_i2c.cpp 

[ethernet]
Type:       srcfiles
<<<<<<< HEAD
Files:      src/shared/ethernet/UdpSocket.cpp 
=======
Files:      src/shared/ethernet/UdpManager.cpp
>>>>>>> 9dcce1f7
            src/shared/ethernet/W5200/w5200.cpp
            src/shared/ethernet/W5200/spi_impl.cpp
            src/shared/ethernet/PacketBuffer.cpp
            src/shared/ethernet/WatchdogTimer.cpp

[math]
Type:       srcfiles
Files:      src/shared/math/Stats.cpp
            src/shared/math/Matrix.cpp

# Boards 
[discovery-canbus-test]
Type:       board
BoardId:    stm32f429zi_stm32f4discovery
BinName:    discovery-canbus-test
Include:    %canbus %shared
Defines:    
Main:       canbus-test

[anakin-test-suite]
Type:       board
BoardId:    stm32f429zi_skyward_anakin
BinName:    anakin-test-suite
Include:    %canbus %shared
Defines:   
Main:       anakin-test-suite

[anakin-demo-board]
Type:       board
BoardId:    stm32f429zi_skyward_anakin
BinName:    anakin-demo-board
Include:    %shared %i2c %ethernet %math
Defines:   
Main:       anakin-demo-board

[anakin-test-ethernet]
Type:       board
BoardId:    stm32f429zi_skyward_anakin
BinName:    anakin-test-ethernet
Include:    %shared %ethernet
Defines:   
Main:       test_ethernet

[canbus-test-rom1]
Type:       board
BoardId:    stm32f429zi_skyward_anakin
BinName:    anakin-canbus-board1
Include:    %canbus %shared
Defines:    -DBOARDNAME=\"BOARD01\"
Main:       anakin-test-canbus

[canbus-test-rom2]
Type:       board
BoardId:    stm32f429zi_skyward_anakin
BinName:    anakin-canbus-board2
Include:    %canbus %shared
Defines:    -DBOARDNAME=\"BOARD02\"
Main:       anakin-test-canbus

[test-i2c]
Type:       board
BoardId:    stm32f429zi_skyward_anakin
BinName:    test-i2c
Include:    %i2c %shared
Defines:    
Main:       test_i2c

[scheduler]
Type:       board
BoardId:    stm32f429zi_skyward_anakin
BinName:    scheduler
Include:    %shared %math
Defines:    
Main:       test-scheduler<|MERGE_RESOLUTION|>--- conflicted
+++ resolved
@@ -75,11 +75,7 @@
 
 [ethernet]
 Type:       srcfiles
-<<<<<<< HEAD
-Files:      src/shared/ethernet/UdpSocket.cpp 
-=======
-Files:      src/shared/ethernet/UdpManager.cpp
->>>>>>> 9dcce1f7
+            src/shared/ethernet/UdpManager.cpp
             src/shared/ethernet/W5200/w5200.cpp
             src/shared/ethernet/W5200/spi_impl.cpp
             src/shared/ethernet/PacketBuffer.cpp
