--- conflicted
+++ resolved
@@ -227,7 +227,6 @@
 Defines:   
 Main:       dsgamma-test
 
-<<<<<<< HEAD
 [tmtc-test]
 Type:       board
 BoardId:    stm32f429zi_stm32f4discovery
@@ -235,7 +234,7 @@
 Include:    %gamma868 %tmtc
 Defines:   
 Main:       tmtc-test
-=======
+
 [test-serial]
 Type:       board
 BoardId:    stm32f407vg_stm32f4discovery
@@ -251,7 +250,6 @@
 Include:	%events-include
 Defines:   
 Main:       test_events
->>>>>>> 8155438a
 
 #[homeone-critical]
 #Type:       board
