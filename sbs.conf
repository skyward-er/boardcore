--- conflicted
+++ resolved
@@ -296,7 +296,6 @@
 Defines:    -DDEBUG
 Main:       test-pwm
 
-<<<<<<< HEAD
 [test-cutter]
 Type:       test
 BoardId:    stm32f429zi_skyward_homeone
@@ -305,14 +304,6 @@
 Defines:    -DDEBUG
 Main:       test-cutter
 
-[canbus-test]
-Type:       board
-BoardId:    stm32f429zi_skyward_homeone
-BinName:    canbus-test
-Include:    %canbus %shared
-Defines:    -DDEBUG
-Main:       anakin/canbus-test
-=======
 [canbus-test]
 Type:       board
 BoardId:    stm32f429zi_stm32f4discovery
@@ -320,4 +311,3 @@
 Include:    %canbus %shared
 Defines:    -DDEBUG
 Main:       canbus-test
->>>>>>> 7eb54b83
