--- conflicted
+++ resolved
@@ -237,18 +237,10 @@
 [test-canbus]
 Type:       test
 BoardId:    stm32f429zi_skyward_homeone
-<<<<<<< HEAD
 BinName:    test-canbus
 Include:    %shared %canbus
 Defines:    -DDEBUG
 Main:       test-canbus
-
-=======
-BinName:    test-canadapter
-Include:    %shared %canbus %homeone
-Defines:    -DDEBUG
-Main:       test-canadapter
->>>>>>> a2ef762c
 
 [test-mavlink]
 Type:       test
