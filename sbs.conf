--- conflicted
+++ resolved
@@ -311,7 +311,6 @@
 Defines:   -DDEBUG
 Main:       drivers/test-mavlink
 
-<<<<<<< HEAD
 [xbee-bitrate]
 Type:       test
 BoardId:    stm32f429zi_skyward_death_stack
@@ -319,7 +318,7 @@
 Include:    %shared %gamma868
 Defines:   -DDEBUG
 Main:       misc/xbee-bitrate
-=======
+
 [test-ad7994]
 Type:       test
 BoardId:    stm32f429zi_skyward_homeone
@@ -368,5 +367,4 @@
 BinName:    test-circularbuffer
 Include:    %shared
 Defines:    -DSTANDALONE_CATCH1_TEST
-Main:       catch/test-circularbuffer
->>>>>>> 2e5175fb
+Main:       catch/test-circularbuffer