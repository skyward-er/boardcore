# Skyward Build System Configuration File
#
# Copyright (c) 2015-2018 Skyward Experimental Rocketry
# Authors: Alain Carlucci, Alvise de' Faveri Tron
#
# Permission is hereby granted, free of charge, to any person obtaining a copy
# of this software and associated documentation files (the "Software"), to deal
# in the Software without restriction, including without limitation the rights
# to use, copy, modify, merge, publish, distribute, sublicense, and/or sell
# copies of the Software, and to permit persons to whom the Software is
# furnished to do so, subject to the following conditions:
#
# The above copyright notice and this permission notice shall be included in
# all copies or substantial portions of the Software.
#
# THE SOFTWARE IS PROVIDED "AS IS", WITHOUT WARRANTY OF ANY KIND, EXPRESS OR
# IMPLIED, INCLUDING BUT NOT LIMITED TO THE WARRANTIES OF MERCHANTABILITY,
# FITNESS FOR A PARTICULAR PURPOSE AND NONINFRINGEMENT.  IN NO EVENT SHALL THE
# AUTHORS OR COPYRIGHT HOLDERS BE LIABLE FOR ANY CLAIM, DAMAGES OR OTHER
# LIABILITY, WHETHER IN AN ACTION OF CONTRACT, TORT OR OTHERWISE, ARISING FROM,
# OUT OF OR IN CONNECTION WITH THE SOFTWARE OR THE USE OR OTHER DEALINGS IN
# THE SOFTWARE.
#
# Here's a list of available BoardIds:
#lpc2138_miosix_board
#stm32f103ze_stm3210e-eval
#stm32f103ve_mp3v2
#stm32f100rb_stm32vldiscovery
#stm32f103ve_strive_mini
#stm32f103ze_redbull_v2
#stm32f407vg_stm32f4discovery
#stm32f207ig_stm3220g-eval
#stm32f207zg_ethboard_v2
#stm32f207ze_als_camboard
#stm32l151_als_mainboard
#stm32f407vg_bitsboard
#stm32f205rg_sony-newman
#stm32f429zi_stm32f4discovery
#stm32f103cb_als_mainboard_rev2
#stm32f100cb_tempsensor
#stm32f429zi_oledboard2
#efm32gg332f1024_wandstem
#stm32f411re_nucleo
#stm32f429zi_skyward_anakin
#stm32f100rc_solertegiard
#stm32f205rc_skyward_stormtrooper
#stm32f401vc_stm32f4discovery
#stm32f103c8_breakout
#stm32f100c8_microboard
#stm32f469ni_stm32f469i-disco
#stm32f429zi_skyward_homeone
#stm32f401re_nucleo
#stm32f103c8_skyward_aldeeran


# Syntax of this file:
# SBS_PROJECT: project settings
# srcfiles:    groups of sources to be compiled together
# boards:      main files, located in ENTRY_PATH
# tests:       test files, located in TESTS_PATH

#-----------------------------------#
#            SBS Project            #
#-----------------------------------#
# ENTRY_PATH:       entrypoints folder realative path
# TESTS_PATH:       tests folder realative path
# SRC_PATH:         shared sources folder realative path
# SBS_BASE:         boardcore folder relative path
# PROJECT_INCLUDES: Optional additional include directories, preceeded by -I (eg: -Ilibs/mxgui)
# PROJECT_SUBDIRS:  Optional subfolders which contains additional makefiles (eg: libs/mxgui)
# PROJECT_LIBS:     Optional static libraries. (eg: libs/mxgui/mxgui.a)

[SBS_PROJECT]
Type:             project
ENTRY_PATH:       src/entrypoints
TESTS_PATH:       src/tests
SRC_PATH:         src/shared
SBS_BASE:         .
PROJECT_INCLUDES:  
PROJECT_SUBDIRS:  
PROJECT_LIBS:     

#-----------------------------------#
#          List of Sources          #
#-----------------------------------#
# [name]    -> can be included using '%name'
#     Type: srcfiles
#     Files: a '/n'-separated list of f

[canbus]
Type:       srcfiles
Files:      src/shared/drivers/canbus/CanManager.cpp
            src/shared/drivers/canbus/CanBus.cpp
            src/shared/drivers/canbus/CanInterrupt.cpp

[piksi]
Type:       srcfiles
Files:      src/shared/drivers/piksi/piksi.cpp

[shared]
Type:       srcfiles
Files:      src/shared/scheduler/TaskScheduler.cpp
            src/shared/drivers/spi/SensorSpi.cpp
            src/shared/diagnostic/CpuMeter.cpp
            src/shared/events/EventBroker.cpp
            src/shared/math/Stats.cpp
            src/shared/math/Matrix.cpp
            src/shared/drivers/interrupt/external_interrupts.cpp
            src/shared/utils/aero/AeroUtils.cpp

[pwm]
Type:       srcfiles
Files:      src/shared/drivers/pwm/pwm.cpp

[i2c]
Type:       srcfiles
Files:      src/shared/drivers/i2c/stm32f2_f4_i2c.cpp

[ethernet]
Type:       srcfiles
Files:      src/shared/drivers/ethernet/UdpManager.cpp
            src/shared/drivers/ethernet/W5200/w5200.cpp
            src/shared/drivers/ethernet/W5200/spi_impl.cpp
            src/shared/drivers/ethernet/PacketBuffer.cpp
            src/shared/drivers/ethernet/WatchdogTimer.cpp

[anakin-data]
Type:       srcfiles
Files:      src/shared/boards/AnakinBoard.cpp
            src/shared/drivers/Leds.cpp

[logger]
Type:       srcfiles
Files:      src/shared/logger/Logger.cpp
			libs/tscpp/buffer.cpp
            libs/tscpp/stream.cpp

[gamma868]
Type:       srcfiles
Files:      src/shared/drivers/gamma868/Gamma868.cpp

[xbee]
Type:       srcfiles
Files:      src/shared/drivers/Xbee/Xbee.cpp

#[mavchannel]
#Type:       srcfiles
#Files:      src/shared/drivers/mavlink/MavChannel.cpp

[events]
Type:       srcfiles
Files:      src/shared/events/EventBroker.cpp

[servo]
Type:       srcfiles
Files:      src/shared/drivers/servo/servo.cpp

[test-utils]
Type:       srcfiles
Files:      src/shared/utils/testutils/TestHelper.cpp

[tests]
Type:       srcfiles
Files:      src/tests/catch/test-eventbroker.cpp
            src/tests/catch/test-circularbuffer.cpp
            src/tests/catch/test-aero.cpp
            src/tests/catch/test-buttonhandler.cpp


#-------------------------------#
#          Entrypoints          #
#-------------------------------#
# [boardname]  -> compile using 'sbs -b boardname'
#     BoardId: see the list at the top of this file
#     BinName: name of the final binary (without extension!)
#     Include: a space-separated list of files, %something will be substituted
#              with the corresponding 'srcfiles'
#     Main:    name of the main file (e.g. 'foo' -> src/entrypoints/foo.cpp)

[config-dsgamma]
Type:       board
BoardId:    stm32f429zi_stm32f4discovery
BinName:    dsgamma-config
Include:    %gamma868
Defines:
Main:       config-dsgamma

[kernel-testsuite]
Type:       board
BoardId:    stm32f429zi_stm32f4discovery
BinName:    kernel-testsuite
Include:    
Defines:
Main:       kernel-testsuite


#--------------------------#
#          Tests           #
#--------------------------#
# [testname]   -> compile using './sbs -b testname'
#     BoardId: see the list at the top of this file
#     BinName: name of the final binary (without extension!)
#     Include: a space-separated list of files, %something will be substituted
#              with the corresponding 'srcfiles'
#     Main:    name of the main file (e.g. 'foo' -> src/tests/foo.cpp)

## Catch

[tests-catch]
Type:       test
BoardId:    stm32f429zi_skyward_homeone
BinName:    tests-catch
Include:    %tests %shared %test-utils
Defines:
Main:       catch/catch-tests-entry

[test-taskscheduler]
Type:       test
BoardId:    stm32f429zi_stm32f4discovery
BinName:    test-taskscheduler
Include:    %shared
Defines:
Main:       test-taskscheduler

[test-serial]
Type:       test
BoardId:    stm32f429zi_stm32f4discovery
BinName:    test-serial
Include:
Defines:
Main:       test-serial

[test-hsm]
Type:       test
BoardId:    stm32f429zi_stm32f4discovery
BinName:    test-hsm
Include:    %shared
Defines:   -DDEBUG
Main:       test-hsm

[test-interrupt]
Type:       test
BoardId:    stm32f429zi_stm32f4discovery
BinName:    test-interrupt
Include:    
Defines:    -DDEBUG
Main:       test-interrupt

[test-logger]
Type:       test
BoardId:    stm32f429zi_stm32f4discovery
BinName:    test-logger
Include:    %shared %logger
Defines:
Main:       logger/test-logger

[test-kalman-benchmark]
Type:       test
BoardId:    stm32f429zi_stm32f4discovery
BinName:    test-kalman-benchmark
Include:    
Defines:
Main:       kalman/test-kalman-benchmark

[test-pinobserver]
Type:       test
BoardId:    stm32f429zi_stm32f4discovery
BinName:    test-pinobserver
Include:    %shared
Defines:
Main:       test-pinobserver

## Drivers

[test-dsgamma]
Type:       test
BoardId:    stm32f429zi_stm32f4discovery
BinName:    test-dsgamma
Include:    %gamma868
Defines:
Main:       drivers/test-dsgamma

[test-imu-adis]
Type:       test
BoardId:    stm32f429zi_skyward_death_stack
BinName:    test-imu-adis
Include:    %shared
Defines:
Main:       drivers/test-imu-adis

[test-mpu9250]
Type:       test
BoardId:    stm32f429zi_skyward_homeone
BinName:    test-mpu9250
Include:    %shared
Defines:
Main:       drivers/test-mpu9250

[test-timer]
Type:       test
BoardId:    stm32f429zi_stm32f4discovery
BinName:    test-timer
Include:    %shared
Defines:    -DDEBUG
Main:       drivers/test-timer

[test-canbus]
Type:       test
BoardId:    stm32f429zi_stm32f4discovery
BinName:    test-canbus
Include:    %shared %canbus
Defines:    -DDEBUG
Main:       drivers/test-canbus

[test-pwm]
Type:       test
BoardId:    stm32f429zi_stm32f4discovery
BinName:    test-pwm
Include:    %shared %pwm
Defines:    -DDEBUG
Main:       drivers/test-pwm

[test-piksi]
Type:       test
BoardId:    stm32f429zi_skyward_homeone
BinName:    test-piksi
Include:    %shared %piksi
Defines:    -DDEBUG
Main:       drivers/test-piksi

[test-IMU]
Type:       test
BoardId:    stm32f429zi_stm32f4discovery
BinName:    test-IMU
Include:    %shared
Defines:    
Main:       drivers/test-IMU

[test-mavlink-multi]
Type:       test
BoardId:    stm32f429zi_skyward_homeone
BinName:    test-mavlink-multi
Include:    %shared %gamma868
Defines:   -DDEBUG
Main:       drivers/test-mavlink-multi

[test-mavlink]
Type:       test
BoardId:    stm32f429zi_skyward_homeone
BinName:    test-mavlink
Include:    %shared %gamma868
Defines:   -DDEBUG
Main:       drivers/test-mavlink

[xbee-bitrate]
Type:       test
BoardId:    stm32f429zi_skyward_death_stack
BinName:    xbee-bitrate
Include:    %shared %xbee
Defines:   -DDEBUG
Main:       misc/xbee-bitrate

[xbee-send-rcv]
Type:       test
BoardId:    stm32f429zi_skyward_death_stack
BinName:    xbee-send-rcv
Include:    %shared %xbee
Defines:   
Main:       misc/xbee-send-rcv

[test-ad7994]
Type:       test
BoardId:    stm32f429zi_skyward_death_stack
BinName:    test-ad7994
Include:    %shared
Defines:
Main:       drivers/test-ad7994

[test-matrix]
Type:       test
BoardId:    stm32f429zi_stm32f4discovery
BinName:    test-matrix
Include:    %shared
Defines:    -DSTANDALONE_CATCH1_TEST
Main:       catch/test-matrix

[test-kalman]
Type:       test
BoardId:    stm32f429zi_stm32f4discovery
BinName:    test-kalman
Include:    %shared
Defines:    -DSTANDALONE_CATCH1_TEST
Main:       catch/test-kalman

#[test-eventbroker]
#Type:       test
#BoardId:    stm32f429zi_stm32f4discovery
#BinName:    test-eventbroker
#Include:    %shared %events
#Defines:    -DSTANDALONE_CATCH1_TEST
#Main:       catch/test-eventbroker

[test-circularbuffer]
Type:       test
BoardId:    stm32f429zi_stm32f4discovery
BinName:    test-circularbuffer
Include:    %shared
Defines:    -DSTANDALONE_CATCH1_TEST
Main:       catch/test-circularbuffer

[test-tempSensor]
Type:       test
BoardId:    stm32f429zi_skyward_homeone
BinName:    test-tempSensor
Include:    %shared
Defines:    -DDEBUG
Main:       drivers/test-tempSensor

[test-spi2]
Type:       test
BoardId:    stm32f429zi_skyward_death_stack
BinName:    test-spi2
Include:    %shared
Defines:   -DDEBUG -DSDRAM_ISSI
Main:       drivers/test-spi2

[test-i2c-mpu9255]
Type:       test
BoardId:    stm32f429zi_skyward_death_stack
BinName:    test-i2c-mpu9255
Include:    %shared
Defines:   -DDEBUG -DSDRAM_ISSI
Main:       drivers/test-i2c-mpu9255

[test-ad7994-bare]
Type:       test
BoardId:    stm32f429zi_skyward_death_stack
BinName:    test-ad7994-bare
Include:    %shared
Defines:   -DDEBUG -DSDRAM_ISSI
Main:       drivers/test-ad7994-bare

<<<<<<< HEAD
[test-servo]
Type:       test
BoardId:    stm32f429zi_skyward_death_stack
BinName:    test-servo
Include:    %shared %servo %pwm
Defines:   -DDEBUG
Main:       drivers/test-servo
=======
[calibrate-mpu9250]
Type:       test
BoardId:    stm32f429zi_skyward_death_stack
BinName:    calibrate-mpu9250
Include:    %shared
Defines:
Main:       drivers/calibrate-mpu9250
>>>>>>> b59c4dd4
<|MERGE_RESOLUTION|>--- conflicted
+++ resolved
@@ -440,7 +440,6 @@
 Defines:   -DDEBUG -DSDRAM_ISSI
 Main:       drivers/test-ad7994-bare
 
-<<<<<<< HEAD
 [test-servo]
 Type:       test
 BoardId:    stm32f429zi_skyward_death_stack
@@ -448,12 +447,11 @@
 Include:    %shared %servo %pwm
 Defines:   -DDEBUG
 Main:       drivers/test-servo
-=======
+
 [calibrate-mpu9250]
 Type:       test
 BoardId:    stm32f429zi_skyward_death_stack
 BinName:    calibrate-mpu9250
 Include:    %shared
 Defines:
-Main:       drivers/calibrate-mpu9250
->>>>>>> b59c4dd4
+Main:       drivers/calibrate-mpu9250